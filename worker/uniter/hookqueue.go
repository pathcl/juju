--- conflicted
+++ resolved
@@ -37,27 +37,8 @@
 	Members map[string]map[string]interface{}
 }
 
-<<<<<<< HEAD
-// HookQueue converts state.RelationUnitsChange events to HookInfo values
-// and sends them on to a client.
-=======
-// RelationState is a snapshot of the state of a relation.
-type RelationState struct {
-	// RelationId identifies the relation.
-	RelationId int
-
-	// Members is a map from unit name to the last change version
-	// for which a HookInfo was delivered on the output channel.
-	Members map[string]int
-
-	// ChangedPending indicates that a "changed" hook for the given unit
-	// name must be the first HookInfo to be sent to the output channel.
-	ChangedPending string
-}
-
 // HookQueue aggregates values obtained from a relation settings watcher
 // and sends out details about hooks that must be executed in the unit.
->>>>>>> 3fb8b90f
 type HookQueue struct {
 	tomb       tomb.Tomb
 	w          RelationUnitsWatcher
