--- conflicted
+++ resolved
@@ -76,11 +76,7 @@
 }
 
 func (s *JujuLogSuite) newJujuLogCommand(c *gc.C) cmd.Command {
-<<<<<<< HEAD
-	ctx := s.newHookContext(c)
-=======
 	ctx, _ := s.newHookContext(-1, "")
->>>>>>> 161bc1ab
 	com, err := jujuc.NewCommand(ctx, cmdString("juju-log"))
 	c.Assert(err, jc.ErrorIsNil)
 	return com
