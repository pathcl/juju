--- conflicted
+++ resolved
@@ -71,15 +71,7 @@
 		kvmLogger,
 	)
 	if err != nil {
-<<<<<<< HEAD
-		// It's not fatal (yet) if we couldn't pre-allocate addresses for the
-		// container.
-		logger.Infof("failed to prepare container %q network config: %v", containerMachineID, err)
-	} else {
-		args.NetworkInfo = preparedInfo
-=======
 		return nil, errors.Trace(err)
->>>>>>> 71ece577
 	}
 
 	// Something to fallback to if there are no devices given in args.NetworkInfo
