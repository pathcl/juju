--- conflicted
+++ resolved
@@ -63,14 +63,8 @@
 }
 
 // NewWorker returns a worker.Worker that updates proxy environment variables for the
-<<<<<<< HEAD
-// process; and, if writeSystemFiles is true, for the whole machine.
-var NewWorker = func(api *apiproxyupdater.Facade, writeSystemFiles bool) (worker.Worker, error) {
-	logger.Debugf("write system files: %v", writeSystemFiles)
-=======
 // process and for the whole machine.
 var NewWorker = func(api *apiproxyupdater.Facade) (worker.Worker, error) {
->>>>>>> 1cd7ac8c
 	envWorker := &proxyWorker{
 		api:   api,
 		first: true,
