--- conflicted
+++ resolved
@@ -948,10 +948,6 @@
 }
 
 func (s *localServerSuite) TestFindImageInstanceConstraint(c *gc.C) {
-<<<<<<< HEAD
-=======
-	imagetesting.PatchOfficialDataSources(&s.CleanupSuite, "")
->>>>>>> bd5ded7a
 	env := s.Open(c)
 	imageMetadata := []*imagemetadata.ImageMetadata{{
 		Id:   "image-id",
@@ -967,10 +963,6 @@
 }
 
 func (s *localServerSuite) TestFindImageInvalidInstanceConstraint(c *gc.C) {
-<<<<<<< HEAD
-=======
-	imagetesting.PatchOfficialDataSources(&s.CleanupSuite, "")
->>>>>>> bd5ded7a
 	env := s.Open(c)
 	imageMetadata := []*imagemetadata.ImageMetadata{{
 		Id:   "image-id",
