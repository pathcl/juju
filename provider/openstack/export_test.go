// Copyright 2012, 2013 Canonical Ltd.
// Licensed under the AGPLv3, see LICENCE file for details.

package openstack

import (
	"bytes"
	"fmt"
	"strings"
	"text/template"

	"gopkg.in/goose.v1/errors"
	"gopkg.in/goose.v1/identity"
	"gopkg.in/goose.v1/nova"
	"gopkg.in/goose.v1/swift"

	"github.com/juju/juju/constraints"
	"github.com/juju/juju/environs"
	"github.com/juju/juju/environs/instances"
	"github.com/juju/juju/environs/jujutest"
	"github.com/juju/juju/environs/simplestreams"
	envstorage "github.com/juju/juju/environs/storage"
	"github.com/juju/juju/instance"
	"github.com/juju/juju/network"
	"github.com/juju/juju/storage"
)

// This provides the content for code accessing test:///... URLs. This allows
// us to set the responses for things like the Metadata server, by pointing
// metadata requests at test:///... rather than http://169.254.169.254
var testRoundTripper = &jujutest.ProxyRoundTripper{}

func init() {
	testRoundTripper.RegisterForScheme("test")
}

var (
	ShortAttempt   = &shortAttempt
	StorageAttempt = &storageAttempt
	CinderAttempt  = &cinderAttempt
)

// MetadataStorage returns a Storage instance which is used to store simplestreams metadata for tests.
func MetadataStorage(e environs.Environ) envstorage.Storage {
	ecfg := e.(*environ).ecfg()
	container := "juju-dist-test"
	metadataStorage := &openstackstorage{
		containerName: container,
		swift:         swift.New(authClient(ecfg)),
	}

	// Ensure the container exists.
	err := metadataStorage.makeContainer(container, swift.PublicRead)
	if err != nil {
		panic(fmt.Errorf("cannot create %s container: %v", container, err))
	}
	return metadataStorage
}

func InstanceAddress(publicIP string, addresses map[string][]nova.IPAddress) string {
	return network.SelectPublicAddress(convertNovaAddresses(publicIP, addresses))
}

func InstanceServerDetail(inst instance.Instance) *nova.ServerDetail {
	return inst.(*openstackInstance).serverDetail
}

func InstanceFloatingIP(inst instance.Instance) *nova.FloatingIP {
	return inst.(*openstackInstance).floatingIP
}

var (
	NovaListAvailabilityZones   = &novaListAvailabilityZones
	AvailabilityZoneAllocations = &availabilityZoneAllocations
)

type OpenstackStorage openstackStorage

func NewCinderVolumeSource(s OpenstackStorage) storage.VolumeSource {
<<<<<<< HEAD
	return &cinderVolumeSource{openstackStorage(s)}
=======
	const envName = "testenv"
	return &cinderVolumeSource{openstackStorage(s), envName}
>>>>>>> 53bad816
}

var indexData = `
		{
		 "index": {
		  "com.ubuntu.cloud:released:openstack": {
		   "updated": "Wed, 01 May 2013 13:31:26 +0000",
		   "clouds": [
			{
			 "region": "{{.Region}}",
			 "endpoint": "{{.URL}}"
			}
		   ],
		   "cloudname": "test",
		   "datatype": "image-ids",
		   "format": "products:1.0",
		   "products": [
			"com.ubuntu.cloud:server:14.04:amd64",
			"com.ubuntu.cloud:server:14.04:i386",
			"com.ubuntu.cloud:server:14.04:ppc64el",
			"com.ubuntu.cloud:server:12.10:amd64",
			"com.ubuntu.cloud:server:13.04:amd64"
		   ],
		   "path": "image-metadata/products.json"
		  }
		 },
		 "updated": "Wed, 01 May 2013 13:31:26 +0000",
		 "format": "index:1.0"
		}
`

var imagesData = `
{
 "content_id": "com.ubuntu.cloud:released:openstack",
 "products": {
   "com.ubuntu.cloud:server:14.04:amd64": {
     "release": "trusty",
     "version": "14.04",
     "arch": "amd64",
     "versions": {
       "20121218": {
         "items": {
           "inst1": {
             "root_store": "ebs",
             "virt": "pv",
             "region": "some-region",
             "id": "1"
           },
           "inst2": {
             "root_store": "ebs",
             "virt": "pv",
             "region": "another-region",
             "id": "2"
           }
         },
         "pubname": "ubuntu-trusty-14.04-amd64-server-20121218",
         "label": "release"
       },
       "20121111": {
         "items": {
           "inst3": {
             "root_store": "ebs",
             "virt": "pv",
             "region": "some-region",
             "id": "3"
           }
         },
         "pubname": "ubuntu-trusty-14.04-amd64-server-20121111",
         "label": "release"
       }
     }
   },
   "com.ubuntu.cloud:server:14.04:i386": {
     "release": "trusty",
     "version": "14.04",
     "arch": "i386",
     "versions": {
       "20121111": {
         "items": {
           "inst33": {
             "root_store": "ebs",
             "virt": "pv",
             "region": "some-region",
             "id": "33"
           }
         },
         "pubname": "ubuntu-trusty-14.04-i386-server-20121111",
         "label": "release"
       }
     }
   },
   "com.ubuntu.cloud:server:14.04:ppc64el": {
     "release": "trusty",
     "version": "14.04",
     "arch": "ppc64el",
     "versions": {
       "20121111": {
         "items": {
           "inst33": {
             "root_store": "ebs",
             "virt": "pv",
             "region": "some-region",
             "id": "33"
           }
         },
         "pubname": "ubuntu-trusty-14.04-ppc64el-server-20121111",
         "label": "release"
       }
     }
   },
   "com.ubuntu.cloud:server:12.10:amd64": {
     "release": "quantal",
     "version": "12.10",
     "arch": "amd64",
     "versions": {
       "20121218": {
         "items": {
           "inst3": {
             "root_store": "ebs",
             "virt": "pv",
             "region": "region-1",
             "id": "id-1"
           },
           "inst4": {
             "root_store": "ebs",
             "virt": "pv",
             "region": "region-2",
             "id": "id-2"
           }
         },
         "pubname": "ubuntu-quantal-12.14-amd64-server-20121218",
         "label": "release"
       }
     }
   },
   "com.ubuntu.cloud:server:13.04:amd64": {
     "release": "raring",
     "version": "13.04",
     "arch": "amd64",
     "versions": {
       "20121218": {
         "items": {
           "inst5": {
             "root_store": "ebs",
             "virt": "pv",
             "region": "some-region",
             "id": "id-y"
           },
           "inst6": {
             "root_store": "ebs",
             "virt": "pv",
             "region": "another-region",
             "id": "id-z"
           }
         },
         "pubname": "ubuntu-raring-13.04-amd64-server-20121218",
         "label": "release"
       }
     }
   }
 },
 "format": "products:1.0"
}
`

const productMetadatafile = "image-metadata/products.json"

func UseTestImageData(stor envstorage.Storage, cred *identity.Credentials) {
	// Put some image metadata files into the public storage.
	t := template.Must(template.New("").Parse(indexData))
	var metadata bytes.Buffer
	if err := t.Execute(&metadata, cred); err != nil {
		panic(fmt.Errorf("cannot generate index metdata: %v", err))
	}
	data := metadata.Bytes()
	stor.Put(simplestreams.UnsignedIndex("v1", 1), bytes.NewReader(data), int64(len(data)))
	stor.Put(
		productMetadatafile, strings.NewReader(imagesData), int64(len(imagesData)))
}

func RemoveTestImageData(stor envstorage.Storage) {
	stor.Remove(simplestreams.UnsignedIndex("v1", 1))
	stor.Remove(productMetadatafile)
}

// DiscardSecurityGroup cleans up a security group, it is not an error to
// delete something that doesn't exist.
func DiscardSecurityGroup(e environs.Environ, name string) error {
	env := e.(*environ)
	novaClient := env.nova()
	group, err := novaClient.SecurityGroupByName(name)
	if err != nil {
		if errors.IsNotFound(err) {
			// Group already deleted, done
			return nil
		}
	}
	err = novaClient.DeleteSecurityGroup(group.Id)
	if err != nil {
		return err
	}
	return nil
}

func FindInstanceSpec(e environs.Environ, series, arch, cons string) (spec *instances.InstanceSpec, err error) {
	env := e.(*environ)
	spec, err = findInstanceSpec(env, &instances.InstanceConstraint{
		Series:      series,
		Arches:      []string{arch},
		Region:      env.ecfg().region(),
		Constraints: constraints.MustParse(cons),
	})
	return
}

func ControlBucketName(e environs.Environ) string {
	env := e.(*environ)
	return env.ecfg().controlBucket()
}

func GetSwiftURL(e environs.Environ) (string, error) {
	return e.(*environ).client.MakeServiceURL("object-store", nil)
}

func SetUseFloatingIP(e environs.Environ, val bool) {
	env := e.(*environ)
	env.ecfg().attrs["use-floating-ip"] = val
}

func SetUpGlobalGroup(e environs.Environ, name string, apiPort int) (nova.SecurityGroup, error) {
	return e.(*environ).setUpGlobalGroup(name, apiPort)
}

func EnsureGroup(e environs.Environ, name string, rules []nova.RuleInfo) (nova.SecurityGroup, error) {
	return e.(*environ).ensureGroup(name, rules)
}

// ImageMetadataStorage returns a Storage object pointing where the goose
// infrastructure sets up its keystone entry for image metadata
func ImageMetadataStorage(e environs.Environ) envstorage.Storage {
	env := e.(*environ)
	return &openstackstorage{
		containerName: "imagemetadata",
		swift:         swift.New(env.client),
	}
}

// CreateCustomStorage creates a swift container and returns the Storage object
// so you can put data into it.
func CreateCustomStorage(e environs.Environ, containerName string) envstorage.Storage {
	env := e.(*environ)
	swiftClient := swift.New(env.client)
	if err := swiftClient.CreateContainer(containerName, swift.PublicRead); err != nil {
		panic(err)
	}
	return &openstackstorage{
		containerName: containerName,
		swift:         swiftClient,
	}
}

// BlankContainerStorage creates a Storage object with blank container name.
func BlankContainerStorage() envstorage.Storage {
	return &openstackstorage{}
}

func GetNovaClient(e environs.Environ) *nova.Client {
	return e.(*environ).nova()
}

// ResolveNetwork exposes environ helper function resolveNetwork for testing
func ResolveNetwork(e environs.Environ, networkName string) (string, error) {
	return e.(*environ).resolveNetwork(networkName)
}

var PortsToRuleInfo = portsToRuleInfo
var RuleMatchesPortRange = ruleMatchesPortRange

var MakeServiceURL = &makeServiceURL
var ProviderInstance = providerInstance<|MERGE_RESOLUTION|>--- conflicted
+++ resolved
@@ -77,12 +77,8 @@
 type OpenstackStorage openstackStorage
 
 func NewCinderVolumeSource(s OpenstackStorage) storage.VolumeSource {
-<<<<<<< HEAD
-	return &cinderVolumeSource{openstackStorage(s)}
-=======
 	const envName = "testenv"
 	return &cinderVolumeSource{openstackStorage(s), envName}
->>>>>>> 53bad816
 }
 
 var indexData = `
