// Copyright 2013 Canonical Ltd.
// Licensed under the AGPLv3, see LICENCE file for details.

package common

import (
	"fmt"
	"io"
	"os"
<<<<<<< HEAD
=======
	"os/signal"
	"path"
	"strings"
	"sync"
>>>>>>> 2bab0632
	"time"

	"launchpad.net/loggo"
	"launchpad.net/tomb"

	coreCloudinit "launchpad.net/juju-core/cloudinit"
	"launchpad.net/juju-core/cloudinit/sshinit"
	"launchpad.net/juju-core/constraints"
	"launchpad.net/juju-core/environs"
	"launchpad.net/juju-core/environs/bootstrap"
	"launchpad.net/juju-core/environs/cloudinit"
	"launchpad.net/juju-core/instance"
	coretools "launchpad.net/juju-core/tools"
	"launchpad.net/juju-core/utils"
	"launchpad.net/juju-core/utils/parallel"
	"launchpad.net/juju-core/utils/ssh"
)

var logger = loggo.GetLogger("juju.provider.common")

// Bootstrap is a common implementation of the Bootstrap method defined on
// environs.Environ; we strongly recommend that this implementation be used
// when writing a new provider.
func Bootstrap(ctx environs.BootstrapContext, env environs.Environ, cons constraints.Value) (err error) {
	// TODO make safe in the case of racing Bootstraps
	// If two Bootstraps are called concurrently, there's
	// no way to make sure that only one succeeds.

	bootstrapContext := &bootstrapContext{ctx, nil}
	defer bootstrapContext.setInterruptHandler(nil)

	var inst instance.Instance
	defer func() { handleBootstrapError(err, bootstrapContext, inst, env) }()

	// Create an empty bootstrap state file so we can get its URL.
	// It will be updated with the instance id and hardware characteristics
	// after the bootstrap instance is started.
	stateFileURL, err := bootstrap.CreateStateFile(env.Storage())
	if err != nil {
		return err
	}
	machineConfig := environs.NewBootstrapMachineConfig(stateFileURL)

	selectedTools, err := EnsureBootstrapTools(env, env.Config().DefaultSeries(), cons.Arch)
	if err != nil {
		return err
	}

	fmt.Fprintln(ctx.Stderr(), "Launching instance")
	inst, hw, err := env.StartInstance(cons, selectedTools, machineConfig)
	if err != nil {
		return fmt.Errorf("cannot start bootstrap instance: %v", err)
	}
	fmt.Fprintf(ctx.Stderr(), " - %s\n", inst.Id())

	var characteristics []instance.HardwareCharacteristics
	if hw != nil {
		characteristics = []instance.HardwareCharacteristics{*hw}
	}
	err = bootstrap.SaveState(
		env.Storage(),
		&bootstrap.BootstrapState{
			StateInstances:  []instance.Id{inst.Id()},
			Characteristics: characteristics,
		})
	if err != nil {
		return fmt.Errorf("cannot save state: %v", err)
	}
	return FinishBootstrap(bootstrapContext, inst, machineConfig)
}

type bootstrapContext struct {
	environs.BootstrapContext
	ch chan os.Signal
}

func (c *bootstrapContext) setInterruptHandler(f func()) {
	oldch := c.ch
	if f != nil {
		c.ch = make(chan os.Signal, 1)
		c.InterruptNotify(c.ch)
		go func(ch <-chan os.Signal) {
			for {
				if _, ok := <-ch; ok {
					f()
				} else {
					break
				}
			}
		}(c.ch)
	} else {
		c.ch = nil
	}
	if oldch != nil {
		c.StopInterruptNotify(oldch)
		close(oldch)
	}
}

// handelBootstrapError cleans up after a failed bootstrap.
func handleBootstrapError(err error, ctx *bootstrapContext, inst instance.Instance, env environs.Environ) {
	if err == nil {
		return
	}
<<<<<<< HEAD

	ctx.setInterruptHandler(func() {
		fmt.Fprintln(ctx.Stderr(), "Cleaning up failed bootstrap")
=======
	logger.Errorf("bootstrap failed: %v", err)
	ctx.SetInterruptHandler(func() {
		fmt.Fprintln(ctx.Stderr, "Cleaning up failed bootstrap")
>>>>>>> 2bab0632
	})

	if inst != nil {
		fmt.Fprintln(ctx.Stderr(), "Stopping instance...")
		if stoperr := env.StopInstances([]instance.Instance{inst}); stoperr != nil {
			logger.Errorf("cannot stop failed bootstrap instance %q: %v", inst.Id(), stoperr)
		} else {
			// set to nil so we know we can safely delete the state file
			inst = nil
		}
	}
	// We only delete the bootstrap state file if either we didn't
	// start an instance, or we managed to cleanly stop it.
	if inst == nil {
		if rmerr := bootstrap.DeleteStateFile(env.Storage()); rmerr != nil {
			logger.Errorf("cannot delete bootstrap state file: %v", rmerr)
		}
	}
}

// FinishBootstrap completes the bootstrap process by connecting
// to the instance via SSH and carrying out the cloud-config.
//
// Note: FinishBootstrap is exposed so it can be replaced for testing.
var FinishBootstrap = func(ctx_ environs.BootstrapContext, inst instance.Instance, machineConfig *cloudinit.MachineConfig) error {
	var t tomb.Tomb
<<<<<<< HEAD
	ctx := ctx_.(*bootstrapContext)
	ctx.setInterruptHandler(func() { t.Killf("interrupted") })
	dnsName, err := waitSSH(ctx, inst, &t)
=======
	ctx.SetInterruptHandler(func() { t.Killf("interrupted") })
	// Each attempt to connect to an address must verify the machine is the
	// bootstrap machine by checking its nonce file exists and contains the
	// nonce in the MachineConfig. This also blocks sshinit from proceeding
	// until cloud-init has completed, which is necessary to ensure apt
	// invocations don't trample each other.
	nonceFile := utils.ShQuote(path.Join(machineConfig.DataDir, cloudinit.NonceFile))
	checkNonceCommand := fmt.Sprintf(`
	noncefile=%s
	if [ ! -e "$noncefile" ]; then
		echo "$noncefile does not exist" >&2
		exit 1
	fi
	content=$(cat $noncefile)
	if [ "$content" != %s ]; then
		echo "$noncefile contents do not match machine nonce" >&2
		exit 1
	fi
	`, nonceFile, utils.ShQuote(machineConfig.MachineNonce))
	// TODO: jam 2013-12-04 bug #1257649
	// It would be nice if users had some controll over their bootstrap
	// timeout, since it is unlikely to be a perfect match for all clouds.
	addr, err := waitSSH(ctx, checkNonceCommand, inst, &t, DefaultBootstrapSSHTimeout())
>>>>>>> 2bab0632
	if err != nil {
		return err
	}
	// Bootstrap is synchronous, and will spawn a subprocess
	// to complete the procedure. If the user hits Ctrl-C,
	// SIGINT is sent to the foreground process attached to
	// the terminal, which will be the ssh subprocess at that
	// point.
	ctx.setInterruptHandler(func() {})
	cloudcfg := coreCloudinit.New()
	if err := cloudinit.ConfigureJuju(machineConfig, cloudcfg); err != nil {
		return err
	}
<<<<<<< HEAD
	return sshinit.Configure(sshinit.ConfigureParams{
		Host:   "ubuntu@" + dnsName,
		Config: cloudcfg,
		Stdin:  ctx.Stdin(),
		Stdout: ctx.Stdout(),
		Stderr: ctx.Stderr(),
	})
}

// waitSSH waits for the instance to be assigned a DNS
// entry, then waits until we can connect to it via SSH.
func waitSSH(ctx environs.BootstrapContext, inst instance.Instance, t *tomb.Tomb) (dnsName string, err error) {
	defer t.Done()

	// Wait for a DNS name.
	fmt.Fprint(ctx.Stderr(), "Waiting for DNS name")
	for {
		fmt.Fprintf(ctx.Stderr(), ".")
		dnsName, err = inst.DNSName()
		if err == nil {
			break
		} else if err != instance.ErrNoDNSName {
			fmt.Fprintln(ctx.Stderr())
			return "", t.Killf("getting DNS name: %v", err)
		}
		select {
		case <-time.After(1 * time.Second):
		case <-t.Dying():
			fmt.Fprintln(ctx.Stderr())
			return "", t.Err()
		}
	}
	fmt.Fprintf(ctx.Stderr(), "\n - %v\n", dnsName)

	// Wait until we can open a connection to port 22.
	fmt.Fprintf(ctx.Stderr(), "Attempting to connect to %s:22", dnsName)
	for {
		fmt.Fprintf(ctx.Stderr(), ".")
		conn, err := net.DialTimeout("tcp", dnsName+":22", 5*time.Second)
		if err == nil {
			conn.Close()
			fmt.Fprintln(ctx.Stderr())
			return dnsName, nil
		} else {
			logger.Debugf("connection failed: %v", err)
=======
	return sshinit.Configure("ubuntu@"+addr, cloudcfg)
}

// SSHTimeoutOpts lists the amount of time we will wait for various parts of
// the SSH connection to complete. This is similar to DialOpts, see
// http://pad.lv/1258889 about possibly deduplicating them.
type SSHTimeoutOpts struct {
	// Timeout is the amount of time to wait contacting
	// a state server.
	Timeout time.Duration

	// ConnectDelay is the amount of time between attempts to connect to an address.
	ConnectDelay time.Duration

	// AddressesDelay is the amount of time between refreshing the addresses.
	AddressesDelay time.Duration
}

// DefaultBootstrapSSHTimeout is the time we'll wait for SSH to come up on the bootstrap node
func DefaultBootstrapSSHTimeout() SSHTimeoutOpts {
	return SSHTimeoutOpts{
		Timeout: 10 * time.Minute,

		ConnectDelay: 5 * time.Second,

		// Not too frequent, as we refresh addresses from the provider each time.
		AddressesDelay: 10 * time.Second,
	}
}

type addresser interface {
	// Refresh refreshes the addresses for the instance.
	Refresh() error

	// Addresses returns the addresses for the instance.
	// To ensure that the results are up to date, call
	// Refresh first.
	Addresses() ([]instance.Address, error)
}

type hostChecker struct {
	addr instance.Address

	// checkDelay is the amount of time to wait between retries.
	checkDelay time.Duration

	// checkHostScript is executed on the host via SSH.
	// hostChecker.loop will return once the script
	// runs without error.
	checkHostScript string

	// closed is closed to indicate that the host checker should
	// return, without waiting for the result of any ongoing
	// attempts.
	closed <-chan struct{}
}

// Close implements io.Closer, as required by parallel.Try.
func (*hostChecker) Close() error {
	return nil
}

func (hc *hostChecker) loop(dying <-chan struct{}) (io.Closer, error) {
	// The value of connectSSH is taken outside the goroutine that may outlive
	// hostChecker.loop, or we evoke the wrath of the race detector.
	connectSSH := connectSSH
	done := make(chan error, 1)
	var lastErr error
	for {
		go func() {
			done <- connectSSH(hc.addr.Value, hc.checkHostScript)
		}()
		select {
		case <-hc.closed:
			return hc, lastErr
		case <-dying:
			return hc, lastErr
		case lastErr = <-done:
			if lastErr == nil {
				return hc, nil
			}
		}
		select {
		case <-hc.closed:
		case <-dying:
		case <-time.After(hc.checkDelay):
		}
	}
}

type parallelHostChecker struct {
	*parallel.Try

	stderr io.Writer

	// active is a map of adresses to channels for addresses actively
	// being tested. The goroutine testing the address will continue
	// to attempt connecting to the address until it succeeds, the Try
	// is killed, or the corresponding channel in this map is closed.
	active map[instance.Address]chan struct{}

	// checkDelay is how long each hostChecker waits between attempts.
	checkDelay time.Duration

	// checkHostScript is the script to run on each host to check that
	// it is the host we expect.
	checkHostScript string
}

func (p *parallelHostChecker) UpdateAddresses(addrs []instance.Address) {
	for _, addr := range addrs {
		if _, ok := p.active[addr]; ok {
			continue
>>>>>>> 2bab0632
		}
		fmt.Fprintf(p.stderr, "Attempting to connect to %s:22\n", addr.Value)
		closed := make(chan struct{})
		hc := &hostChecker{
			addr:            addr,
			checkDelay:      p.checkDelay,
			checkHostScript: p.checkHostScript,
			closed:          closed,
		}
		p.active[addr] = closed
		p.Start(hc.loop)
	}
}

// Close prevents additional functions from being added to
// the Try, and tells each active hostChecker to exit.
func (p *parallelHostChecker) Close() error {
	// We signal each checker to stop and wait for them
	// each to complete; this allows us to get the error,
	// as opposed to when using try.Kill which does not
	// wait for the functions to complete.
	p.Try.Close()
	for _, ch := range p.active {
		close(ch)
	}
	return nil
}

// connectSSH is called to connect to the specified host and
// execute the "checkHostScript" bash script on it.
var connectSSH = func(host, checkHostScript string) error {
	cmd := ssh.Command("ubuntu@"+host, []string{"/bin/bash", "-c", utils.ShQuote(checkHostScript)})
	output, err := cmd.CombinedOutput()
	if err != nil && len(output) > 0 {
		err = fmt.Errorf("%s", strings.TrimSpace(string(output)))
	}
	return err
}

// waitSSH waits for the instance to be assigned a routable
// address, then waits until we can connect to it via SSH.
//
// waitSSH attempts on all addresses returned by the instance
// in parallel; the first succeeding one wins. We ensure that
// private addresses are for the correct machine by checking
// the presence of a file on the machine that contains the
// machine's nonce. The "checkHostScript" is a bash script
// that performs this file check.
func waitSSH(ctx *BootstrapContext, checkHostScript string, inst addresser, t *tomb.Tomb, timeout SSHTimeoutOpts) (addr string, err error) {
	defer t.Done()
	globalTimeout := time.After(timeout.Timeout)
	pollAddresses := time.NewTimer(0)

	// checker checks each address in a loop, in parallel,
	// until one succeeds, the global timeout is reached,
	// or the tomb is killed.
	checker := parallelHostChecker{
		Try:             parallel.NewTry(0, nil),
		stderr:          ctx.Stderr,
		active:          make(map[instance.Address]chan struct{}),
		checkDelay:      timeout.ConnectDelay,
		checkHostScript: checkHostScript,
	}
	defer checker.Kill()

	fmt.Fprintln(ctx.Stderr, "Waiting for address")
	for {
		select {
		case <-pollAddresses.C:
			pollAddresses.Reset(timeout.AddressesDelay)
			if err := inst.Refresh(); err != nil {
				return "", t.Killf("refreshing addresses: %v", err)
			}
			addresses, err := inst.Addresses()
			if err != nil {
				return "", t.Killf("getting addresses: %v", err)
			}
			checker.UpdateAddresses(addresses)
		case <-globalTimeout:
			checker.Close()
			lastErr := checker.Wait()
			format := "waited for %v "
			args := []interface{}{timeout.Timeout}
			if len(checker.active) == 0 {
				format += "without getting any addresses"
			} else {
				format += "without being able to connect"
			}
			if lastErr != nil && lastErr != parallel.ErrStopped {
				format += ": %v"
				args = append(args, lastErr)
			}
			return "", fmt.Errorf(format, args...)
		case <-t.Dying():
			return "", t.Err()
		case <-checker.Dead():
			result, err := checker.Result()
			if err != nil {
				return "", err
			}
			return result.(*hostChecker).addr.Value, nil
		}
	}
}

<<<<<<< HEAD
=======
// TODO(axw) move this to environs; see
// comment near the top of common.Bootstrap.
type BootstrapContext struct {
	once        sync.Once
	handlerchan chan func()

	Stderr io.Writer
}

func (ctx *BootstrapContext) SetInterruptHandler(f func()) {
	ctx.once.Do(ctx.initHandler)
	ctx.handlerchan <- f
}

func (ctx *BootstrapContext) initHandler() {
	ctx.handlerchan = make(chan func())
	go ctx.handleInterrupt()
}

func (ctx *BootstrapContext) handleInterrupt() {
	signalchan := make(chan os.Signal, 1)
	var s chan os.Signal
	var handler func()
	for {
		select {
		case handler = <-ctx.handlerchan:
			if handler == nil {
				if s != nil {
					signal.Stop(signalchan)
					s = nil
				}
			} else {
				if s == nil {
					s = signalchan
					signal.Notify(signalchan, os.Interrupt)
				}
			}
		case <-s:
			handler()
		}
	}
}

>>>>>>> 2bab0632
// EnsureBootstrapTools finds tools, syncing with an external tools source as
// necessary; it then selects the newest tools to bootstrap with, and sets
// agent-version.
func EnsureBootstrapTools(env environs.Environ, series string, arch *string) (coretools.List, error) {
	possibleTools, err := bootstrap.EnsureToolsAvailability(env, series, arch)
	if err != nil {
		return nil, err
	}
	return bootstrap.SetBootstrapTools(env, possibleTools)
}

// EnsureNotBootstrapped returns null if the environment is not bootstrapped,
// and an error if it is or if the function was not able to tell.
func EnsureNotBootstrapped(env environs.Environ) error {
	_, err := bootstrap.LoadState(env.Storage())
	// If there is no error loading the bootstrap state, then we are
	// bootstrapped.
	if err == nil {
		return fmt.Errorf("environment is already bootstrapped")
	}
	if err == environs.ErrNotBootstrapped {
		return nil
	}
	return err
}<|MERGE_RESOLUTION|>--- conflicted
+++ resolved
@@ -7,17 +7,11 @@
 	"fmt"
 	"io"
 	"os"
-<<<<<<< HEAD
-=======
-	"os/signal"
 	"path"
 	"strings"
-	"sync"
->>>>>>> 2bab0632
 	"time"
 
 	"launchpad.net/loggo"
-	"launchpad.net/tomb"
 
 	coreCloudinit "launchpad.net/juju-core/cloudinit"
 	"launchpad.net/juju-core/cloudinit/sshinit"
@@ -42,11 +36,8 @@
 	// If two Bootstraps are called concurrently, there's
 	// no way to make sure that only one succeeds.
 
-	bootstrapContext := &bootstrapContext{ctx, nil}
-	defer bootstrapContext.setInterruptHandler(nil)
-
 	var inst instance.Instance
-	defer func() { handleBootstrapError(err, bootstrapContext, inst, env) }()
+	defer func() { handleBootstrapError(err, ctx, inst, env) }()
 
 	// Create an empty bootstrap state file so we can get its URL.
 	// It will be updated with the instance id and hardware characteristics
@@ -82,52 +73,29 @@
 	if err != nil {
 		return fmt.Errorf("cannot save state: %v", err)
 	}
-	return FinishBootstrap(bootstrapContext, inst, machineConfig)
-}
-
-type bootstrapContext struct {
-	environs.BootstrapContext
-	ch chan os.Signal
-}
-
-func (c *bootstrapContext) setInterruptHandler(f func()) {
-	oldch := c.ch
-	if f != nil {
-		c.ch = make(chan os.Signal, 1)
-		c.InterruptNotify(c.ch)
-		go func(ch <-chan os.Signal) {
-			for {
-				if _, ok := <-ch; ok {
-					f()
-				} else {
-					break
-				}
-			}
-		}(c.ch)
-	} else {
-		c.ch = nil
-	}
-	if oldch != nil {
-		c.StopInterruptNotify(oldch)
-		close(oldch)
-	}
+	return FinishBootstrap(ctx, inst, machineConfig)
 }
 
 // handelBootstrapError cleans up after a failed bootstrap.
-func handleBootstrapError(err error, ctx *bootstrapContext, inst instance.Instance, env environs.Environ) {
+func handleBootstrapError(err error, ctx environs.BootstrapContext, inst instance.Instance, env environs.Environ) {
 	if err == nil {
 		return
 	}
-<<<<<<< HEAD
-
-	ctx.setInterruptHandler(func() {
-		fmt.Fprintln(ctx.Stderr(), "Cleaning up failed bootstrap")
-=======
+
 	logger.Errorf("bootstrap failed: %v", err)
-	ctx.SetInterruptHandler(func() {
-		fmt.Fprintln(ctx.Stderr, "Cleaning up failed bootstrap")
->>>>>>> 2bab0632
-	})
+	ch := make(chan os.Signal, 1)
+	ctx.InterruptNotify(ch)
+	defer ctx.StopInterruptNotify(ch)
+	defer close(ch)
+	go func() {
+		for {
+			if _, ok := <-ch; ok {
+				fmt.Fprintln(ctx.Stderr(), "Cleaning up failed bootstrap")
+			} else {
+				return
+			}
+		}
+	}()
 
 	if inst != nil {
 		fmt.Fprintln(ctx.Stderr(), "Stopping instance...")
@@ -151,14 +119,10 @@
 // to the instance via SSH and carrying out the cloud-config.
 //
 // Note: FinishBootstrap is exposed so it can be replaced for testing.
-var FinishBootstrap = func(ctx_ environs.BootstrapContext, inst instance.Instance, machineConfig *cloudinit.MachineConfig) error {
-	var t tomb.Tomb
-<<<<<<< HEAD
-	ctx := ctx_.(*bootstrapContext)
-	ctx.setInterruptHandler(func() { t.Killf("interrupted") })
-	dnsName, err := waitSSH(ctx, inst, &t)
-=======
-	ctx.SetInterruptHandler(func() { t.Killf("interrupted") })
+var FinishBootstrap = func(ctx environs.BootstrapContext, inst instance.Instance, machineConfig *cloudinit.MachineConfig) error {
+	interrupted := make(chan os.Signal, 1)
+	ctx.InterruptNotify(interrupted)
+	defer ctx.StopInterruptNotify(interrupted)
 	// Each attempt to connect to an address must verify the machine is the
 	// bootstrap machine by checking its nonce file exists and contains the
 	// nonce in the MachineConfig. This also blocks sshinit from proceeding
@@ -180,69 +144,27 @@
 	// TODO: jam 2013-12-04 bug #1257649
 	// It would be nice if users had some controll over their bootstrap
 	// timeout, since it is unlikely to be a perfect match for all clouds.
-	addr, err := waitSSH(ctx, checkNonceCommand, inst, &t, DefaultBootstrapSSHTimeout())
->>>>>>> 2bab0632
+	addr, err := waitSSH(ctx, interrupted, checkNonceCommand, inst, DefaultBootstrapSSHTimeout())
 	if err != nil {
 		return err
 	}
 	// Bootstrap is synchronous, and will spawn a subprocess
 	// to complete the procedure. If the user hits Ctrl-C,
 	// SIGINT is sent to the foreground process attached to
-	// the terminal, which will be the ssh subprocess at that
-	// point.
-	ctx.setInterruptHandler(func() {})
+	// the terminal, which will be the ssh subprocess at this
+	// point. For that reason, we do not call StopInterruptNotify
+	// until this function completes.
 	cloudcfg := coreCloudinit.New()
 	if err := cloudinit.ConfigureJuju(machineConfig, cloudcfg); err != nil {
 		return err
 	}
-<<<<<<< HEAD
 	return sshinit.Configure(sshinit.ConfigureParams{
-		Host:   "ubuntu@" + dnsName,
+		Host:   "ubuntu@" + addr,
 		Config: cloudcfg,
 		Stdin:  ctx.Stdin(),
 		Stdout: ctx.Stdout(),
 		Stderr: ctx.Stderr(),
 	})
-}
-
-// waitSSH waits for the instance to be assigned a DNS
-// entry, then waits until we can connect to it via SSH.
-func waitSSH(ctx environs.BootstrapContext, inst instance.Instance, t *tomb.Tomb) (dnsName string, err error) {
-	defer t.Done()
-
-	// Wait for a DNS name.
-	fmt.Fprint(ctx.Stderr(), "Waiting for DNS name")
-	for {
-		fmt.Fprintf(ctx.Stderr(), ".")
-		dnsName, err = inst.DNSName()
-		if err == nil {
-			break
-		} else if err != instance.ErrNoDNSName {
-			fmt.Fprintln(ctx.Stderr())
-			return "", t.Killf("getting DNS name: %v", err)
-		}
-		select {
-		case <-time.After(1 * time.Second):
-		case <-t.Dying():
-			fmt.Fprintln(ctx.Stderr())
-			return "", t.Err()
-		}
-	}
-	fmt.Fprintf(ctx.Stderr(), "\n - %v\n", dnsName)
-
-	// Wait until we can open a connection to port 22.
-	fmt.Fprintf(ctx.Stderr(), "Attempting to connect to %s:22", dnsName)
-	for {
-		fmt.Fprintf(ctx.Stderr(), ".")
-		conn, err := net.DialTimeout("tcp", dnsName+":22", 5*time.Second)
-		if err == nil {
-			conn.Close()
-			fmt.Fprintln(ctx.Stderr())
-			return dnsName, nil
-		} else {
-			logger.Debugf("connection failed: %v", err)
-=======
-	return sshinit.Configure("ubuntu@"+addr, cloudcfg)
 }
 
 // SSHTimeoutOpts lists the amount of time we will wait for various parts of
@@ -355,7 +277,6 @@
 	for _, addr := range addrs {
 		if _, ok := p.active[addr]; ok {
 			continue
->>>>>>> 2bab0632
 		}
 		fmt.Fprintf(p.stderr, "Attempting to connect to %s:22\n", addr.Value)
 		closed := make(chan struct{})
@@ -404,8 +325,7 @@
 // the presence of a file on the machine that contains the
 // machine's nonce. The "checkHostScript" is a bash script
 // that performs this file check.
-func waitSSH(ctx *BootstrapContext, checkHostScript string, inst addresser, t *tomb.Tomb, timeout SSHTimeoutOpts) (addr string, err error) {
-	defer t.Done()
+func waitSSH(ctx environs.BootstrapContext, interrupted <-chan os.Signal, checkHostScript string, inst addresser, timeout SSHTimeoutOpts) (addr string, err error) {
 	globalTimeout := time.After(timeout.Timeout)
 	pollAddresses := time.NewTimer(0)
 
@@ -414,24 +334,24 @@
 	// or the tomb is killed.
 	checker := parallelHostChecker{
 		Try:             parallel.NewTry(0, nil),
-		stderr:          ctx.Stderr,
+		stderr:          ctx.Stderr(),
 		active:          make(map[instance.Address]chan struct{}),
 		checkDelay:      timeout.ConnectDelay,
 		checkHostScript: checkHostScript,
 	}
 	defer checker.Kill()
 
-	fmt.Fprintln(ctx.Stderr, "Waiting for address")
+	fmt.Fprintln(ctx.Stderr(), "Waiting for address")
 	for {
 		select {
 		case <-pollAddresses.C:
 			pollAddresses.Reset(timeout.AddressesDelay)
 			if err := inst.Refresh(); err != nil {
-				return "", t.Killf("refreshing addresses: %v", err)
+				return "", fmt.Errorf("refreshing addresses: %v", err)
 			}
 			addresses, err := inst.Addresses()
 			if err != nil {
-				return "", t.Killf("getting addresses: %v", err)
+				return "", fmt.Errorf("getting addresses: %v", err)
 			}
 			checker.UpdateAddresses(addresses)
 		case <-globalTimeout:
@@ -449,8 +369,8 @@
 				args = append(args, lastErr)
 			}
 			return "", fmt.Errorf(format, args...)
-		case <-t.Dying():
-			return "", t.Err()
+		case <-interrupted:
+			return "", fmt.Errorf("interrupted")
 		case <-checker.Dead():
 			result, err := checker.Result()
 			if err != nil {
@@ -461,52 +381,6 @@
 	}
 }
 
-<<<<<<< HEAD
-=======
-// TODO(axw) move this to environs; see
-// comment near the top of common.Bootstrap.
-type BootstrapContext struct {
-	once        sync.Once
-	handlerchan chan func()
-
-	Stderr io.Writer
-}
-
-func (ctx *BootstrapContext) SetInterruptHandler(f func()) {
-	ctx.once.Do(ctx.initHandler)
-	ctx.handlerchan <- f
-}
-
-func (ctx *BootstrapContext) initHandler() {
-	ctx.handlerchan = make(chan func())
-	go ctx.handleInterrupt()
-}
-
-func (ctx *BootstrapContext) handleInterrupt() {
-	signalchan := make(chan os.Signal, 1)
-	var s chan os.Signal
-	var handler func()
-	for {
-		select {
-		case handler = <-ctx.handlerchan:
-			if handler == nil {
-				if s != nil {
-					signal.Stop(signalchan)
-					s = nil
-				}
-			} else {
-				if s == nil {
-					s = signalchan
-					signal.Notify(signalchan, os.Interrupt)
-				}
-			}
-		case <-s:
-			handler()
-		}
-	}
-}
-
->>>>>>> 2bab0632
 // EnsureBootstrapTools finds tools, syncing with an external tools source as
 // necessary; it then selects the newest tools to bootstrap with, and sets
 // agent-version.
