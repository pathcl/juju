--- conflicted
+++ resolved
@@ -19,19 +19,8 @@
 }
 
 func (*ConfigSuite) TestSecretAttrs(c *gc.C) {
-<<<<<<< HEAD
-	cfg, err := config.New(map[string]interface{}{
-		"name":            "only", // must match the name in environs_test.go
-		"type":            "dummy",
-		"state-server":    false,
-		"authorized-keys": "i-am-a-key",
-		"ca-cert":         testing.CACert,
-		"ca-private-key":  "",
-	})
-=======
 	attrs := dummy.SampleConfig().Delete("secret")
 	cfg, err := config.New(config.NoDefaults, attrs)
->>>>>>> e10e5d54
 	c.Assert(err, gc.IsNil)
 	env, err := environs.Prepare(cfg)
 	c.Assert(err, gc.IsNil)
@@ -72,22 +61,9 @@
 }
 
 func (*ConfigSuite) TestFirewallMode(c *gc.C) {
-<<<<<<< HEAD
-	for i, test := range firewallModeTests {
+	for _, test := range firewallModeTests {
 		c.Logf("test %d: %s", i, test.configFirewallMode)
-		cfgMap := map[string]interface{}{
-			"name":            "only",
-			"type":            "dummy",
-			"state-server":    false,
-			"authorized-keys": "none",
-			"ca-cert":         testing.CACert,
-			"ca-private-key":  "",
-		}
-=======
-	for _, test := range firewallModeTests {
-		c.Logf("test firewall mode %q", test.configFirewallMode)
 		attrs := dummy.SampleConfig()
->>>>>>> e10e5d54
 		if test.configFirewallMode != "" {
 			attrs = attrs.Merge(testing.Attrs{
 				"firewall-mode": test.configFirewallMode,
