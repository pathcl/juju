--- conflicted
+++ resolved
@@ -57,7 +57,8 @@
 
 type fakeController struct {
 	gomaasapi.Controller
-<<<<<<< HEAD
+	sync.Mutex
+
 	bootResources      []gomaasapi.BootResource
 	bootResourcesError error
 	machines           []gomaasapi.Machine
@@ -68,19 +69,6 @@
 	spaces             []gomaasapi.Space
 	spacesError        error
 
-=======
-	sync.Mutex
-
-	bootResources            []gomaasapi.BootResource
-	bootResourcesError       error
-	machines                 []gomaasapi.Machine
-	machinesError            error
-	machinesArgsCheck        func(gomaasapi.MachinesArgs)
-	zones                    []gomaasapi.Zone
-	zonesError               error
-	spaces                   []gomaasapi.Space
-	spacesError              error
->>>>>>> 5f385be7
 	allocateMachine          gomaasapi.Machine
 	allocateMachineMatches   gomaasapi.ConstraintMatches
 	allocateMachineError     error
