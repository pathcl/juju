--- conflicted
+++ resolved
@@ -63,7 +63,6 @@
 
     def test_unregister(self):
         fake_user = Mock()
-<<<<<<< HEAD
         with patch('jujupy.EnvJujuClient.register_user',
                    return_value=fake_user):
             with patch.object(
@@ -71,14 +70,6 @@
                     autospec=True) as mock_assert_list:
                 with patch.object(
                         a_unreg, 'assert_switch_raises_error', autospec=True):
-=======
-        with patch.object(a_unreg, 'register_user',
-                          return_value=fake_user):
-            with patch.object(a_unreg, 'assert_controller_list',
-                              autospec=True) as mock_assert_list:
-                with patch.object(a_unreg, 'assert_switch_raises_error',
-                                  autospec=True):
->>>>>>> 81c9bbad
                     fake_client = Mock(wraps=fake_juju_client())
                     fake_client.env.controller.name = 'testing-controller'
                     fake_client.bootstrap()
