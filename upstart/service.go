--- conflicted
+++ resolved
@@ -5,11 +5,6 @@
 
 import (
 	"fmt"
-<<<<<<< HEAD
-	"os"
-	"os/exec"
-=======
->>>>>>> 99e6333b
 	"path"
 
 	"launchpad.net/juju-core/utils"
@@ -17,65 +12,8 @@
 
 const (
 	maxAgentFiles = 20000
-
-	// MongoScriptVersion keeps track of changes to the mongo upstart script.
-	// Update this version when you update the script that gets installed from
-	// MongoUpstartService.
-	MongoScriptVersion = 2
 )
 
-<<<<<<< HEAD
-// JujuMongodPath is the path of the mongod that is bundled specifically for juju.
-// This value is public only for testing purposes, please do not change.
-var JujuMongodPath = "/usr/lib/juju/bin/mongod"
-
-// MongoPath returns the executable path to be used to run mongod on this machine.
-// If the juju-bundled version of mongo exists, it will return that path, otherwise
-// it will return the command to run mongod from the path.
-func MongodPath() string {
-	if _, err := os.Stat(JujuMongodPath); err == nil {
-		return JujuMongodPath
-	}
-
-	s, _ := exec.LookPath("mongod")
-
-	// just use whatever is in the path
-	return s
-}
-
-// MongoUpstartService returns the upstart config for the mongo state service.
-//
-// This method assumes there is a server.pem keyfile in dataDir.
-func MongoUpstartService(name, dataDir string, port int) *Conf {
-	keyFile := path.Join(dataDir, "server.pem")
-	svc := NewService(name)
-
-	dbDir := path.Join(dataDir, "db")
-
-	return &Conf{
-		Service: *svc,
-		Desc:    "juju state database",
-		Limit: map[string]string{
-			"nofile": fmt.Sprintf("%d %d", maxMongoFiles, maxMongoFiles),
-			"nproc":  fmt.Sprintf("%d %d", maxAgentFiles, maxAgentFiles),
-		},
-		Cmd: MongodPath() +
-			" --auth" +
-			" --dbpath=" + dbDir +
-			" --sslOnNormalPorts" +
-			" --sslPEMKeyFile " + utils.ShQuote(keyFile) +
-			" --sslPEMKeyPassword ignored" +
-			" --bind_ip 0.0.0.0" +
-			" --port " + fmt.Sprint(port) +
-			" --noprealloc" +
-			" --syslog" +
-			" --smallfiles" +
-			" --replSet juju",
-	}
-}
-
-=======
->>>>>>> 99e6333b
 // MachineAgentUpstartService returns the upstart config for a machine agent
 // based on the tag and machineId passed in.
 func MachineAgentUpstartService(name, toolsDir, dataDir, logDir, tag, machineId string, env map[string]string) *Conf {
