from contextlib import contextmanager
import errno
import os
import socket
import sys
<<<<<<< HEAD
from time import sleep
=======
>>>>>>> 09ffeb2f

from jujupy import until_timeout


<<<<<<< HEAD
=======
@contextmanager
def scoped_environ():
    old_environ = dict(os.environ)
    try:
        yield
    finally:
        os.environ.clear()
        os.environ.update(old_environ)


>>>>>>> 09ffeb2f
def wait_for_port(host, port, closed=False, timeout=30):
    for remaining in until_timeout(timeout):
        conn = socket.socket(socket.AF_INET, socket.SOCK_STREAM)
        conn.settimeout(max(remaining, 5))
        try:
            conn.connect((host, port))
        except socket.timeout:
            if closed:
                return
        except socket.error as e:
            if e.errno != errno.ECONNREFUSED:
                raise
            if closed:
                return
        except Exception as e:
            print_now('Unexpected %r: %s' % (type(e), e))
            raise
        else:
            conn.close()
            if not closed:
                return
            sleep(1)
    raise Exception('Timed out waiting for port.')


def print_now(string):
    print(string)
    sys.stdout.flush()<|MERGE_RESOLUTION|>--- conflicted
+++ resolved
@@ -3,16 +3,11 @@
 import os
 import socket
 import sys
-<<<<<<< HEAD
 from time import sleep
-=======
->>>>>>> 09ffeb2f
 
 from jujupy import until_timeout
 
 
-<<<<<<< HEAD
-=======
 @contextmanager
 def scoped_environ():
     old_environ = dict(os.environ)
@@ -23,7 +18,6 @@
         os.environ.update(old_environ)
 
 
->>>>>>> 09ffeb2f
 def wait_for_port(host, port, closed=False, timeout=30):
     for remaining in until_timeout(timeout):
         conn = socket.socket(socket.AF_INET, socket.SOCK_STREAM)
