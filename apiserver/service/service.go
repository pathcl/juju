--- conflicted
+++ resolved
@@ -82,15 +82,9 @@
 	return result, nil
 }
 
-<<<<<<< HEAD
-// ServicesDeploy fetches the charms from the charm store and deploys them
-// using the specified placement directives.
-func (api *API) ServicesDeploy(args params.ServicesDeploy) (params.ErrorResults, error) {
-=======
 // Deploy fetches the charms from the charm store and deploys them
 // using the specified placement directives.
 func (api *API) Deploy(args params.ServicesDeploy) (params.ErrorResults, error) {
->>>>>>> 1cd7ac8c
 	result := params.ErrorResults{
 		Results: make([]params.ErrorResult, len(args.Services)),
 	}
@@ -166,7 +160,6 @@
 			ServiceName: args.ServiceName,
 			Series:      args.Series,
 			// TODO(dfc) ServiceOwner should be a tag
-<<<<<<< HEAD
 			ServiceOwner:     owner,
 			Charm:            ch,
 			NumUnits:         args.NumUnits,
@@ -176,16 +169,6 @@
 			Networks:         requestedNetworks,
 			Storage:          args.Storage,
 			EndpointBindings: args.EndpointBindings,
-=======
-			ServiceOwner:   owner,
-			Charm:          ch,
-			NumUnits:       args.NumUnits,
-			ConfigSettings: settings,
-			Constraints:    args.Constraints,
-			Placement:      args.Placement,
-			Networks:       requestedNetworks,
-			Storage:        args.Storage,
->>>>>>> 1cd7ac8c
 		})
 	return err
 }
@@ -345,17 +328,10 @@
 	return params.StringResult{Result: charmURL.String()}, nil
 }
 
-<<<<<<< HEAD
-// ServiceSet implements the server side of Client.ServiceSet.
-// It does not unset values that are set to an empty string.\
-// ServiceUnset should be used for that.
-func (api *API) ServiceSet(p params.ServiceSet) error {
-=======
 // Set implements the server side of Service.Set.
 // It does not unset values that are set to an empty string.
 // Unset should be used for that.
 func (api *API) Set(p params.ServiceSet) error {
->>>>>>> 1cd7ac8c
 	if err := api.check.ChangeAllowed(); err != nil {
 		return errors.Trace(err)
 	}
@@ -377,13 +353,8 @@
 
 }
 
-<<<<<<< HEAD
-// ServiceUnset implements the server side of Client.ServiceUnset.
-func (api *API) ServiceUnset(p params.ServiceUnset) error {
-=======
 // Unset implements the server side of Client.Unset.
 func (api *API) Unset(p params.ServiceUnset) error {
->>>>>>> 1cd7ac8c
 	if err := api.check.ChangeAllowed(); err != nil {
 		return errors.Trace(err)
 	}
@@ -398,13 +369,8 @@
 	return svc.UpdateConfigSettings(settings)
 }
 
-<<<<<<< HEAD
-// ServiceCharmRelations implements the server side of Client.ServiceCharmRelations.
-func (api *API) ServiceCharmRelations(p params.ServiceCharmRelations) (params.ServiceCharmRelationsResults, error) {
-=======
 // CharmRelations implements the server side of Service.CharmRelations.
 func (api *API) CharmRelations(p params.ServiceCharmRelations) (params.ServiceCharmRelationsResults, error) {
->>>>>>> 1cd7ac8c
 	var results params.ServiceCharmRelationsResults
 	service, err := api.state.Service(p.ServiceName)
 	if err != nil {
@@ -421,15 +387,9 @@
 	return results, nil
 }
 
-<<<<<<< HEAD
-// ServiceExpose changes the juju-managed firewall to expose any ports that
-// were also explicitly marked by units as open.
-func (api *API) ServiceExpose(args params.ServiceExpose) error {
-=======
 // Expose changes the juju-managed firewall to expose any ports that
 // were also explicitly marked by units as open.
 func (api *API) Expose(args params.ServiceExpose) error {
->>>>>>> 1cd7ac8c
 	if err := api.check.ChangeAllowed(); err != nil {
 		return errors.Trace(err)
 	}
@@ -440,15 +400,9 @@
 	return svc.SetExposed()
 }
 
-<<<<<<< HEAD
-// ServiceUnexpose changes the juju-managed firewall to unexpose any ports that
-// were also explicitly marked by units as open.
-func (api *API) ServiceUnexpose(args params.ServiceUnexpose) error {
-=======
 // Unexpose changes the juju-managed firewall to unexpose any ports that
 // were also explicitly marked by units as open.
 func (api *API) Unexpose(args params.ServiceUnexpose) error {
->>>>>>> 1cd7ac8c
 	if err := api.check.ChangeAllowed(); err != nil {
 		return errors.Trace(err)
 	}
@@ -459,31 +413,6 @@
 	return svc.ClearExposed()
 }
 
-<<<<<<< HEAD
-// ServiceDeploy fetches the charm from the charm store and deploys it.
-// AddCharm or AddLocalCharm should be called to add the charm
-// before calling ServiceDeploy, although for backward compatibility
-// this is not necessary until 1.16 support is removed.
-func (api *API) ServiceDeploy(args params.ServiceDeploy) error {
-	if err := api.check.ChangeAllowed(); err != nil {
-		return errors.Trace(err)
-	}
-	return deployService(api.state, api.authorizer.GetAuthTag().String(), args)
-}
-
-// ServiceDeployWithNetworks works exactly like ServiceDeploy, but
-// allows specifying networks to include or exclude on the machine
-// where the charm gets deployed (either with args.Network or with
-// constraints).
-//
-// TODO(dimitern): Drop the special handling of networks in favor of
-// spaces constraints, once possible.
-func (api *API) ServiceDeployWithNetworks(args params.ServiceDeploy) error {
-	return api.ServiceDeploy(args)
-}
-
-=======
->>>>>>> 1cd7ac8c
 // addServiceUnits adds a given number of units to a service.
 func addServiceUnits(st *state.State, args params.AddServiceUnits) ([]*state.Unit, error) {
 	service, err := st.Service(args.ServiceName)
@@ -496,13 +425,8 @@
 	return jjj.AddUnits(st, service, args.NumUnits, args.Placement)
 }
 
-<<<<<<< HEAD
-// AddServiceUnits adds a given number of units to a service.
-func (api *API) AddServiceUnits(args params.AddServiceUnits) (params.AddServiceUnitsResults, error) {
-=======
 // AddUnits adds a given number of units to a service.
 func (api *API) AddUnits(args params.AddServiceUnits) (params.AddServiceUnitsResults, error) {
->>>>>>> 1cd7ac8c
 	if err := api.check.ChangeAllowed(); err != nil {
 		return params.AddServiceUnitsResults{}, errors.Trace(err)
 	}
@@ -517,13 +441,8 @@
 	return params.AddServiceUnitsResults{Units: unitNames}, nil
 }
 
-<<<<<<< HEAD
-// DestroyServiceUnits removes a given set of service units.
-func (api *API) DestroyServiceUnits(args params.DestroyServiceUnits) error {
-=======
 // DestroyUnits removes a given set of service units.
 func (api *API) DestroyUnits(args params.DestroyServiceUnits) error {
->>>>>>> 1cd7ac8c
 	if err := api.check.RemoveAllowed(); err != nil {
 		return errors.Trace(err)
 	}
@@ -548,13 +467,8 @@
 	return common.DestroyErr("units", args.UnitNames, errs)
 }
 
-<<<<<<< HEAD
-// ServiceDestroy destroys a given service.
-func (api *API) ServiceDestroy(args params.ServiceDestroy) error {
-=======
 // Destroy destroys a given service.
 func (api *API) Destroy(args params.ServiceDestroy) error {
->>>>>>> 1cd7ac8c
 	if err := api.check.RemoveAllowed(); err != nil {
 		return errors.Trace(err)
 	}
@@ -565,13 +479,8 @@
 	return svc.Destroy()
 }
 
-<<<<<<< HEAD
-// GetServiceConstraints returns the constraints for a given service.
-func (api *API) GetServiceConstraints(args params.GetServiceConstraints) (params.GetConstraintsResults, error) {
-=======
 // GetConstraints returns the constraints for a given service.
 func (api *API) GetConstraints(args params.GetServiceConstraints) (params.GetConstraintsResults, error) {
->>>>>>> 1cd7ac8c
 	svc, err := api.state.Service(args.ServiceName)
 	if err != nil {
 		return params.GetConstraintsResults{}, err
@@ -580,13 +489,8 @@
 	return params.GetConstraintsResults{cons}, err
 }
 
-<<<<<<< HEAD
-// SetServiceConstraints sets the constraints for a given service.
-func (api *API) SetServiceConstraints(args params.SetConstraints) error {
-=======
 // SetConstraints sets the constraints for a given service.
 func (api *API) SetConstraints(args params.SetConstraints) error {
->>>>>>> 1cd7ac8c
 	if err := api.check.ChangeAllowed(); err != nil {
 		return errors.Trace(err)
 	}
