--- conflicted
+++ resolved
@@ -130,7 +130,7 @@
 			return nil, err
 		}
 		if publicKey == "" {
-			publicKey = simplestreamsImagesPublicKey
+			publicKey = SimplestreamsImagesPublicKey
 		}
 		result = append(
 			result,
@@ -242,10 +242,6 @@
 			DataType:      ImageIds,
 			FilterFunc:    appendMatchingImages,
 			ValueTemplate: ImageMetadata{},
-<<<<<<< HEAD
-			PublicKey:     SimplestreamsImagesPublicKey,
-=======
->>>>>>> bd5ded7a
 		},
 	}
 	items, resolveInfo, err := simplestreams.GetMetadata(sources, params)
