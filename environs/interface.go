--- conflicted
+++ resolved
@@ -54,16 +54,11 @@
 	// exist, it should return a *NotFoundError.
 	Get(name string) (io.ReadCloser, error)
 
-<<<<<<< HEAD
-	// List lists all names in the storage with the given prefix,
-	// in alphabetical order.
-=======
 	// List lists all names in the storage with the given prefix, in
 	// alphabetical order.  The names in the storage are considered
 	// to be in a flat namespace, so the prefix may include slashes
 	// and the names returned are the full names for the matching
 	// entries.
->>>>>>> d7273a93
 	List(prefix string) ([]string, error)
 
 	// TODO: URL returns a URL that can be used to access the given
