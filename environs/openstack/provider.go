--- conflicted
+++ resolved
@@ -431,24 +431,6 @@
 // zeroGroup holds the zero security group.
 var zeroGroup nova.SecurityGroup
 
-<<<<<<< HEAD
-=======
-func (e *environ) securityGroupByName(name string) (*nova.SecurityGroup, error) {
-	// OpenStack does not support group filtering, so we need to load them all and manually search by name.
-	nova := e.nova()
-	groups, err := nova.ListSecurityGroups()
-	if err != nil {
-		return nil, err
-	}
-	for _, group := range groups {
-		if group.Name == name {
-			return &group, nil
-		}
-	}
-	return nil, fmt.Errorf("Security group %s not found.", name)
-}
-
->>>>>>> 87809e78
 // ensureGroup returns the security group with name and perms.
 // If a group with name does not exist, one will be created.
 // If it exists, its permissions are set to perms.
@@ -460,11 +442,7 @@
 			return zeroGroup, err
 		} else {
 			// We just tried to create a duplicate group, so load the existing group.
-<<<<<<< HEAD
 			group, err = nova.SecurityGroupByName(name)
-=======
-			group, err = e.securityGroupByName(name)
->>>>>>> 87809e78
 			if err != nil {
 				return zeroGroup, err
 			}
