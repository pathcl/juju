// Copyright 2012, 2013 Canonical Ltd.
// Licensed under the AGPLv3, see LICENCE file for details.

package openstack_test

import (
	"bytes"
	"fmt"
	"io/ioutil"
	. "launchpad.net/gocheck"
	"launchpad.net/goose/identity"
	"launchpad.net/goose/testservices/hook"
	"launchpad.net/goose/testservices/openstackservice"
	"launchpad.net/juju-core/constraints"
	"launchpad.net/juju-core/environs"
	"launchpad.net/juju-core/environs/imagemetadata"
	"launchpad.net/juju-core/environs/jujutest"
	"launchpad.net/juju-core/environs/openstack"
	envtesting "launchpad.net/juju-core/environs/testing"
	"launchpad.net/juju-core/juju/testing"
	"launchpad.net/juju-core/state"
	coretesting "launchpad.net/juju-core/testing"
	"launchpad.net/juju-core/version"
	"net/http"
	"net/http/httptest"
	"strings"
)

type ProviderSuite struct{}

var _ = Suite(&ProviderSuite{})

func (s *ProviderSuite) SetUpTest(c *C) {
	openstack.ShortTimeouts(true)
}

func (s *ProviderSuite) TearDownTest(c *C) {
	openstack.ShortTimeouts(false)
}

func (s *ProviderSuite) TestMetadata(c *C) {
	openstack.UseTestMetadata(openstack.MetadataTestingBase)
	defer openstack.UseTestMetadata(nil)

	p, err := environs.Provider("openstack")
	c.Assert(err, IsNil)

	addr, err := p.PublicAddress()
	c.Assert(err, IsNil)
	c.Assert(addr, Equals, "203.1.1.2")

	addr, err = p.PrivateAddress()
	c.Assert(err, IsNil)
	c.Assert(addr, Equals, "10.1.1.2")

	id, err := p.InstanceId()
	c.Assert(err, IsNil)
	c.Assert(id, Equals, state.InstanceId("d8e02d56-2648-49a3-bf97-6be8f1204f38"))
}

func (s *ProviderSuite) TestPublicFallbackToPrivate(c *C) {
	openstack.UseTestMetadata([]jujutest.FileContent{
		{"/latest/meta-data/public-ipv4", "203.1.1.2"},
		{"/latest/meta-data/local-ipv4", "10.1.1.2"},
	})
	defer openstack.UseTestMetadata(nil)
	p, err := environs.Provider("openstack")
	c.Assert(err, IsNil)

	addr, err := p.PublicAddress()
	c.Assert(err, IsNil)
	c.Assert(addr, Equals, "203.1.1.2")

	openstack.UseTestMetadata([]jujutest.FileContent{
		{"/latest/meta-data/local-ipv4", "10.1.1.2"},
		{"/latest/meta-data/public-ipv4", ""},
	})
	addr, err = p.PublicAddress()
	c.Assert(err, IsNil)
	c.Assert(addr, Equals, "10.1.1.2")
}

func (s *ProviderSuite) TestLegacyInstanceId(c *C) {
	openstack.UseTestMetadata(openstack.MetadataHP)
	defer openstack.UseTestMetadata(nil)

	p, err := environs.Provider("openstack")
	c.Assert(err, IsNil)

	id, err := p.InstanceId()
	c.Assert(err, IsNil)
	c.Assert(id, Equals, state.InstanceId("2748"))
}

// Register tests to run against a test Openstack instance (service doubles).
func registerLocalTests() {
	cred := &identity.Credentials{
		User:       "fred",
		Secrets:    "secret",
		Region:     "some-region",
		TenantName: "some tenant",
	}
	config := makeTestConfig(cred)
	config["agent-version"] = version.CurrentNumber().String()
	config["authorized-keys"] = "fakekey"
	config["default-image-id"] = "1"
	config["default-instance-type"] = "m1.small"
	Suite(&localLiveSuite{
		LiveTests: LiveTests{
			cred: cred,
			LiveTests: jujutest.LiveTests{
				TestConfig: jujutest.TestConfig{config},
			},
		},
	})
	Suite(&localServerSuite{
		cred: cred,
		Tests: jujutest.Tests{
			TestConfig: jujutest.TestConfig{config},
		},
	})
}

// localServer is used to spin up a local Openstack service double.
type localServer struct {
	Server     *httptest.Server
	Mux        *http.ServeMux
	oldHandler http.Handler
	Service    *openstackservice.Openstack
}

func (s *localServer) start(c *C, cred *identity.Credentials) {
	// Set up the HTTP server.
	s.Server = httptest.NewServer(nil)
	s.oldHandler = s.Server.Config.Handler
	s.Mux = http.NewServeMux()
	s.Server.Config.Handler = s.Mux
	cred.URL = s.Server.URL
	c.Logf("Started service at: %v", s.Server.URL)
	s.Service = openstackservice.New(cred, identity.AuthUserPass)
	s.Service.SetupHTTP(s.Mux)
	openstack.ShortTimeouts(true)
}

func (s *localServer) stop() {
	s.Mux = nil
	s.Server.Config.Handler = s.oldHandler
	s.Server.Close()
	openstack.ShortTimeouts(false)
}

// localLiveSuite runs tests from LiveTests using an Openstack service double.
type localLiveSuite struct {
	coretesting.LoggingSuite
	LiveTests
	srv localServer
}

func (s *localLiveSuite) SetUpSuite(c *C) {
	s.LoggingSuite.SetUpSuite(c)
	c.Logf("Running live tests using openstack service test double")
	s.srv.start(c, s.cred)
	s.LiveTests.SetUpSuite(c)
	openstack.UseTestImageData(s.Env, s.cred)
}

func (s *localLiveSuite) TearDownSuite(c *C) {
	openstack.RemoveTestImageData(s.Env)
	s.LiveTests.TearDownSuite(c)
	s.srv.stop()
	s.LoggingSuite.TearDownSuite(c)
}

func (s *localLiveSuite) SetUpTest(c *C) {
	s.LoggingSuite.SetUpTest(c)
	s.LiveTests.SetUpTest(c)
}

func (s *localLiveSuite) TearDownTest(c *C) {
	s.LiveTests.TearDownTest(c)
	s.LoggingSuite.TearDownTest(c)
}

// localServerSuite contains tests that run against an Openstack service double.
// These tests can test things that would be unreasonably slow or expensive
// to test on a live Openstack server. The service double is started and stopped for
// each test.
type localServerSuite struct {
	coretesting.LoggingSuite
	jujutest.Tests
	cred                   *identity.Credentials
	srv                    localServer
	env                    environs.Environ
	writeablePublicStorage environs.Storage
}

func (s *localServerSuite) SetUpSuite(c *C) {
	s.LoggingSuite.SetUpSuite(c)
	s.Tests.SetUpSuite(c)
	c.Logf("Running local tests")
}

func (s *localServerSuite) TearDownSuite(c *C) {
	s.Tests.TearDownSuite(c)
	s.LoggingSuite.TearDownSuite(c)
}

func (s *localServerSuite) SetUpTest(c *C) {
	s.LoggingSuite.SetUpTest(c)
	s.srv.start(c, s.cred)
	s.TestConfig.UpdateConfig(map[string]interface{}{
		"auth-url": s.cred.URL,
	})
	s.Tests.SetUpTest(c)
	s.writeablePublicStorage = openstack.WritablePublicStorage(s.Env)
	envtesting.UploadFakeTools(c, s.writeablePublicStorage)
	s.env = s.Tests.Env
	openstack.UseTestImageData(s.env, s.cred)
}

func (s *localServerSuite) TearDownTest(c *C) {
	if s.env != nil {
		openstack.RemoveTestImageData(s.env)
	}
	if s.writeablePublicStorage != nil {
		envtesting.RemoveFakeTools(c, s.writeablePublicStorage)
	}
	s.Tests.TearDownTest(c)
	s.srv.stop()
	s.LoggingSuite.TearDownTest(c)
}

// If the bootstrap node is configured to require a public IP address,
// bootstrapping fails if an address cannot be allocated.
func (s *localServerSuite) TestBootstrapFailsWhenPublicIPError(c *C) {
	cleanup := s.srv.Service.Nova.RegisterControlPoint(
		"addFloatingIP",
		func(sc hook.ServiceControl, args ...interface{}) error {
			return fmt.Errorf("failed on purpose")
		},
	)
	defer cleanup()

	// Create a config that matches s.Config but with use-floating-ip set to true
	cfg, err := s.Env.Config().Apply(map[string]interface{}{
		"use-floating-ip": true,
	})
	c.Assert(err, IsNil)
	env, err := environs.New(cfg)
	c.Assert(err, IsNil)
	err = environs.Bootstrap(env, constraints.Value{})
	c.Assert(err, ErrorMatches, "(.|\n)*cannot allocate a public IP as needed(.|\n)*")
}

// If the environment is configured not to require a public IP address for nodes,
// bootstrapping and starting an instance should occur without any attempt to
// allocate a public address.
func (s *localServerSuite) TestStartInstanceWithoutPublicIP(c *C) {
	cleanup := s.srv.Service.Nova.RegisterControlPoint(
		"addFloatingIP",
		func(sc hook.ServiceControl, args ...interface{}) error {
			return fmt.Errorf("add floating IP should not have been called")
		},
	)
	defer cleanup()
	cleanup = s.srv.Service.Nova.RegisterControlPoint(
		"addServerFloatingIP",
		func(sc hook.ServiceControl, args ...interface{}) error {
			return fmt.Errorf("add server floating IP should not have been called")
		},
	)
	defer cleanup()

	cfg, err := s.Env.Config().Apply(map[string]interface{}{
		"use-floating-ip": false,
	})
	c.Assert(err, IsNil)
	env, err := environs.New(cfg)
	c.Assert(err, IsNil)
	err = environs.Bootstrap(env, constraints.Value{})
	c.Assert(err, IsNil)
	inst := testing.StartInstance(c, env, "100")
	err = s.Env.StopInstances([]environs.Instance{inst})
	c.Assert(err, IsNil)
}

var instanceGathering = []struct {
	ids []state.InstanceId
	err error
}{
	{ids: []state.InstanceId{"id0"}},
	{ids: []state.InstanceId{"id0", "id0"}},
	{ids: []state.InstanceId{"id0", "id1"}},
	{ids: []state.InstanceId{"id1", "id0"}},
	{ids: []state.InstanceId{"id1", "id0", "id1"}},
	{
		ids: []state.InstanceId{""},
		err: environs.ErrNoInstances,
	},
	{
		ids: []state.InstanceId{"", ""},
		err: environs.ErrNoInstances,
	},
	{
		ids: []state.InstanceId{"", "", ""},
		err: environs.ErrNoInstances,
	},
	{
		ids: []state.InstanceId{"id0", ""},
		err: environs.ErrPartialInstances,
	},
	{
		ids: []state.InstanceId{"", "id1"},
		err: environs.ErrPartialInstances,
	},
	{
		ids: []state.InstanceId{"id0", "id1", ""},
		err: environs.ErrPartialInstances,
	},
	{
		ids: []state.InstanceId{"id0", "", "id0"},
		err: environs.ErrPartialInstances,
	},
	{
		ids: []state.InstanceId{"id0", "id0", ""},
		err: environs.ErrPartialInstances,
	},
	{
		ids: []state.InstanceId{"", "id0", "id1"},
		err: environs.ErrPartialInstances,
	},
}

func (s *localServerSuite) TestInstancesGathering(c *C) {
	inst0 := testing.StartInstance(c, s.Env, "100")
	id0 := inst0.Id()
	inst1 := testing.StartInstance(c, s.Env, "101")
	id1 := inst1.Id()
	defer func() {
		err := s.Env.StopInstances([]environs.Instance{inst0, inst1})
		c.Assert(err, IsNil)
	}()

	for i, test := range instanceGathering {
		c.Logf("test %d: find %v -> expect len %d, err: %v", i, test.ids, len(test.ids), test.err)
		ids := make([]state.InstanceId, len(test.ids))
		for j, id := range test.ids {
			switch id {
			case "id0":
				ids[j] = id0
			case "id1":
				ids[j] = id1
			}
		}
		insts, err := s.Env.Instances(ids)
		c.Assert(err, Equals, test.err)
		if err == environs.ErrNoInstances {
			c.Assert(insts, HasLen, 0)
		} else {
			c.Assert(insts, HasLen, len(test.ids))
		}
		for j, inst := range insts {
			if ids[j] != "" {
				c.Assert(inst.Id(), Equals, ids[j])
			} else {
				c.Assert(inst, IsNil)
			}
		}
	}
}

// TODO (wallyworld) - this test was copied from the ec2 provider.
// It should be moved to environs.jujutests.Tests.
func (s *localServerSuite) TestBootstrapInstanceUserDataAndState(c *C) {
	policy := s.env.AssignmentPolicy()
	c.Assert(policy, Equals, state.AssignNew)

	err := environs.Bootstrap(s.env, constraints.Value{})
	c.Assert(err, IsNil)

	// check that the state holds the id of the bootstrap machine.
	stateData, err := openstack.LoadState(s.env)
	c.Assert(err, IsNil)
	c.Assert(stateData.StateInstances, HasLen, 1)

	insts, err := s.env.Instances(stateData.StateInstances)
	c.Assert(err, IsNil)
	c.Assert(insts, HasLen, 1)
	c.Check(insts[0].Id(), Equals, stateData.StateInstances[0])

	info, apiInfo, err := s.env.StateInfo()
	c.Assert(err, IsNil)
	c.Assert(info, NotNil)

	bootstrapDNS, err := insts[0].DNSName()
	c.Assert(err, IsNil)
	c.Assert(bootstrapDNS, Not(Equals), "")

	// TODO(wallyworld) - 2013-03-01 bug=1137005
	// The nova test double needs to be updated to support retrieving instance userData.
	// Until then, we can't check the cloud init script was generated correctly.

	// check that a new instance will be started with a machine agent,
	// and without a provisioning agent.
	series := s.env.Config().DefaultSeries()
	info.Tag = "machine-1"
	apiInfo.Tag = "machine-1"
	inst1, err := s.env.StartInstance("1", "fake_nonce", series, constraints.Value{}, info, apiInfo)
	c.Assert(err, IsNil)

	err = s.env.Destroy(append(insts, inst1))
	c.Assert(err, IsNil)

	_, err = openstack.LoadState(s.env)
	c.Assert(err, NotNil)
}

func (s *localServerSuite) TestGetImageURLs(c *C) {
	urls, err := openstack.GetImageURLs(s.env)
	c.Assert(err, IsNil)
	c.Assert(len(urls), Equals, 3)
	// The public bucket URL ends with "/juju-dist/".
	c.Check(strings.HasSuffix(urls[0], "/juju-dist/"), Equals, true)
	// The product-streams URL ends with "/imagemetadata".
	c.Check(strings.HasSuffix(urls[1], "/imagemetadata"), Equals, true)
	c.Assert(urls[2], Equals, imagemetadata.DefaultBaseURL)
}

func (s *localServerSuite) TestFindImageSpecPublicStorage(c *C) {
	openstack.SetDefaultInstanceType(s.Env, "")
	openstack.SetDefaultImageId(s.Env, "")
	spec, err := openstack.FindInstanceSpec(s.Env, "precise", "amd64", "mem=512M")
	c.Assert(err, IsNil)
	c.Assert(spec.Image.Id, Equals, "1")
	c.Assert(spec.InstanceTypeName, Equals, "m1.tiny")
}

// If no suitable image is found, use the default if specified.
func (s *localServerSuite) TestFindImageSpecDefaultImage(c *C) {
	openstack.SetDefaultImageId(s.Env, "1234")
	spec, err := openstack.FindInstanceSpec(s.Env, "saucy", "amd64", "")
	c.Assert(err, IsNil)
	c.Assert(spec.Image.Id, Equals, "1234")
	c.Assert(spec.InstanceTypeName, Not(Equals), "")
}

// If no matching instance type is found, use the default flavor if specified.
func (s *localServerSuite) TestFindImageSpecDefaultFlavor(c *C) {
	openstack.SetDefaultImageId(s.Env, "1234")
	openstack.SetDefaultInstanceType(s.Env, "m1.small")
	spec, err := openstack.FindInstanceSpec(s.Env, "saucy", "amd64", "mem=8G")
	c.Assert(err, IsNil)
	c.Assert(spec.Image.Id, Equals, "1234")
	c.Assert(spec.InstanceTypeName, Equals, "m1.small")
}

// An error occurs if no matching instance type is found and the default flavor is invalid.
func (s *localServerSuite) TestFindImageBadDefaultFlavor(c *C) {
	openstack.SetDefaultInstanceType(s.Env, "bad.flavor")
	_, err := openstack.FindInstanceSpec(s.Env, "precise", "amd64", "mem=8G")
	c.Assert(err, ErrorMatches, `no instance types in some-region matching constraints "mem=8192M", and default bad.flavor is invalid`)
}

// An error occurs if no suitable image is found and the default not specified.
func (s *localServerSuite) TestFindImageBadDefaultImage(c *C) {
	openstack.SetDefaultImageId(s.Env, "")
<<<<<<< HEAD
	_, err := openstack.FindInstanceSpec(s.Env, "saucy", "amd64", "mem=8G")
	c.Assert(err, ErrorMatches, `no "saucy" images in some-region with arches \[amd64\], and no default specified`)
=======
	_, err := openstack.FindInstanceSpec(s.Env, "raring", "amd64", "mem=8G")
	c.Assert(err, ErrorMatches, `no "raring" images in some-region with arches \[amd64\], and no default specified`)
}

func (s *localServerSuite) TestDeleteAll(c *C) {
	storage := s.Env.Storage()
	for _, a := range []byte("abcdefghijklmnopqrstuvwxyz") {
		content := []byte{a}
		name := string(content)
		err := storage.Put(name, bytes.NewBuffer(content),
			int64(len(content)))
		c.Assert(err, IsNil)
	}
	reader, err := storage.Get("a")
	c.Assert(err, IsNil)
	allContent, err := ioutil.ReadAll(reader)
	c.Assert(err, IsNil)
	c.Assert(string(allContent), Equals, "a")
	err = openstack.DeleteStorageContent(storage)
	c.Assert(err, IsNil)
	_, err = storage.Get("a")
	c.Assert(err, NotNil)
}

func (s *localServerSuite) TestDeleteMoreThan100(c *C) {
	storage := s.Env.Storage()
	// 6*26 = 156 items
	for _, a := range []byte("abcdef") {
		for _, b := range []byte("abcdefghijklmnopqrstuvwxyz") {
			content := []byte{a, b}
			name := string(content)
			err := storage.Put(name, bytes.NewBuffer(content),
				int64(len(content)))
			c.Assert(err, IsNil)
		}
	}
	reader, err := storage.Get("ab")
	c.Assert(err, IsNil)
	allContent, err := ioutil.ReadAll(reader)
	c.Assert(err, IsNil)
	c.Assert(string(allContent), Equals, "ab")
	err = openstack.DeleteStorageContent(storage)
	c.Assert(err, IsNil)
	_, err = storage.Get("ab")
	c.Assert(err, NotNil)
>>>>>>> ea8ce19e
}<|MERGE_RESOLUTION|>--- conflicted
+++ resolved
@@ -464,12 +464,8 @@
 // An error occurs if no suitable image is found and the default not specified.
 func (s *localServerSuite) TestFindImageBadDefaultImage(c *C) {
 	openstack.SetDefaultImageId(s.Env, "")
-<<<<<<< HEAD
 	_, err := openstack.FindInstanceSpec(s.Env, "saucy", "amd64", "mem=8G")
 	c.Assert(err, ErrorMatches, `no "saucy" images in some-region with arches \[amd64\], and no default specified`)
-=======
-	_, err := openstack.FindInstanceSpec(s.Env, "raring", "amd64", "mem=8G")
-	c.Assert(err, ErrorMatches, `no "raring" images in some-region with arches \[amd64\], and no default specified`)
 }
 
 func (s *localServerSuite) TestDeleteAll(c *C) {
@@ -513,5 +509,4 @@
 	c.Assert(err, IsNil)
 	_, err = storage.Get("ab")
 	c.Assert(err, NotNil)
->>>>>>> ea8ce19e
 }