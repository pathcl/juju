package ec2_test

import (
	"fmt"
	"launchpad.net/goamz/aws"
	amzec2 "launchpad.net/goamz/ec2"
	"launchpad.net/goamz/ec2/ec2test"
	"launchpad.net/goamz/s3/s3test"
	. "launchpad.net/gocheck"
	"launchpad.net/goyaml"
	"launchpad.net/juju/go/environs"
	"launchpad.net/juju/go/environs/ec2"
	"launchpad.net/juju/go/environs/jujutest"
)

var functionalConfig = []byte(`
environments:
  sample:
    type: ec2
    region: test
    control-bucket: test-bucket
    admin-secret: verysecret
`)

// Each test is run in each of the following scenarios.  A scenario is
// implemented by mutating the ec2test server after it starts.
var scenarios = []struct {
	name  string
	setup func(*localServer)
}{
	{"normal", normalScenario},
	{"initial-state-running", initialStateRunningScenario},
	{"extra-instances", extraInstancesScenario},
}

func normalScenario(*localServer) {
}

func initialStateRunningScenario(srv *localServer) {
	srv.ec2srv.SetInitialInstanceState(ec2test.Running)
}

func extraInstancesScenario(srv *localServer) {
	states := []amzec2.InstanceState{
		ec2test.ShuttingDown,
		ec2test.Terminated,
		ec2test.Stopped,
	}
	for _, state := range states {
		srv.ec2srv.NewInstances(1, "m1.small", "ami-a7f539ce", state, nil)
	}
}

func registerLocalTests() {
	ec2.Regions["test"] = aws.Region{}
	envs, err := environs.ReadEnvironsBytes(functionalConfig)
	if err != nil {
		panic(fmt.Errorf("cannot parse functional tests config data: %v", err))
	}

	for _, name := range envs.Names() {
		for _, scen := range scenarios {
			Suite(&localServerSuite{
				srv: localServer{setup: scen.setup},
				Tests: jujutest.Tests{
					Environs: envs,
					Name:     name,
				},
			})
			Suite(&localLiveSuite{
				srv: localServer{setup: scen.setup},
				LiveTests: LiveTests{
					jujutest.LiveTests{
						Environs: envs,
						Name:     name,
					},
				},
			})
		}
	}
}

<<<<<<< HEAD
// localLiveSuite performs the live test suite, but locally.
=======
// localLiveSuite runs tests from LiveTests using a fake
// EC2 server that runs within the test process itself.
>>>>>>> 7f6b9d17
type localLiveSuite struct {
	LiveTests
	srv localServer
	env environs.Environ
}

func (t *localLiveSuite) SetUpSuite(c *C) {
	t.srv.startServer(c)
	t.LiveTests.SetUpSuite(c)
	t.env = t.LiveTests.Env
<<<<<<< HEAD
	ec2.ShortTimeouts(true)
=======
>>>>>>> 7f6b9d17
}

func (t *localLiveSuite) TearDownSuite(c *C) {
	t.LiveTests.TearDownSuite(c)
	t.srv.stopServer(c)
	t.env = nil
<<<<<<< HEAD
	ec2.ShortTimeouts(false)
}

func (t *localLiveSuite) TestBootstrap(c *C) {
	c.Skip("cannot test bootstrap on local server")
}

// localServer holds a connection to fake ec2 test
// servers running locally. The setup function
// sets up the servers for running a given test.
=======
}

// localServer represents a fake EC2 server running within
// the test process itself.
>>>>>>> 7f6b9d17
type localServer struct {
	ec2srv *ec2test.Server
	s3srv  *s3test.Server
	setup  func(*localServer)
}

func (srv *localServer) startServer(c *C) {
	var err error
	srv.ec2srv, err = ec2test.NewServer()
	if err != nil {
		c.Fatalf("cannot start ec2 test server: %v", err)
	}
	srv.s3srv, err = s3test.NewServer()
	if err != nil {
		c.Fatalf("cannot start s3 test server: %v", err)
	}
	ec2.Regions["test"] = aws.Region{
		EC2Endpoint: srv.ec2srv.URL(),
		S3Endpoint:  srv.s3srv.URL(),
	}
	srv.setup(srv)
}

func (srv *localServer) stopServer(c *C) {
	srv.ec2srv.Quit()
	srv.s3srv.Quit()
	// Clear out the region because the server address is
	// no longer valid.
	ec2.Regions["test"] = aws.Region{}
}

<<<<<<< HEAD
// localServerSuite wraps jujutest.Tests by adding set up and tear down
// functions that start a new ec2test server for each test.  The server is
=======
// localServerSuite contains tests that run against a fake EC2 server
// running within the test process itself.  These tests can test things that
// would be unreasonably slow or expensive to test on a live Amazon server.
// It starts a new local ec2test server for each test.  The server is
>>>>>>> 7f6b9d17
// accessed by using the "test" region, which is changed to point to the
// network address of the local server.
type localServerSuite struct {
	jujutest.Tests
	srv localServer
	env environs.Environ
}

<<<<<<< HEAD
func (t *localServerSuite) SetUpSuite(c *C) {
	t.Tests.SetUpSuite(c)
	ec2.ShortTimeouts(true)
}

func (t *localServerSuite) TearDownSuite(c *C) {
	t.Tests.TearDownSuite(c)
	ec2.ShortTimeouts(false)
}

=======
>>>>>>> 7f6b9d17
func (t *localServerSuite) SetUpTest(c *C) {
	t.srv.startServer(c)
	t.Tests.SetUpTest(c)
	t.env = t.Tests.Env
}

func (t *localServerSuite) TearDownTest(c *C) {
	t.Tests.TearDownTest(c)
	t.srv.stopServer(c)
}

<<<<<<< HEAD
func (t *localServerSuite) TestBootstrapInstanceUserDataAndState(c *C) {
	info, err := t.env.Bootstrap()
	c.Assert(info, NotNil)
=======
func (t *localServerSuite) TestBootstrapInstanceAndState(c *C) {
	err := t.env.Bootstrap()
>>>>>>> 7f6b9d17
	c.Assert(err, IsNil)

	// check that the state holds the id of the bootstrap machine.
	state, err := ec2.LoadState(t.env)
	c.Assert(err, IsNil)
	c.Assert(len(state.ZookeeperInstances), Equals, 1)

<<<<<<< HEAD
	insts, err := t.env.Instances(state.ZookeeperInstances)
=======
	insts, err := t.env.Instances()
>>>>>>> 7f6b9d17
	c.Assert(err, IsNil)
	c.Assert(len(insts), Equals, 1)
	c.Check(insts[0].Id(), Equals, state.ZookeeperInstances[0])

<<<<<<< HEAD
	// check that the user data is configured to start zookeeper
	// and the machine and provisioning agents.
	inst := t.srv.ec2srv.Instance(insts[0].Id())
	c.Assert(inst, NotNil)
	bootstrapDNS := insts[0].DNSName()

	c.Logf("first instance: UserData: %q", inst.UserData)
	var x map[interface{}]interface{}
	err = goyaml.Unmarshal(inst.UserData, &x)
	c.Assert(err, IsNil)
	ec2.CheckPackage(c, x, "zookeeper", true)
	ec2.CheckPackage(c, x, "zookeeperd", true)
	ec2.CheckScripts(c, x, "juju-admin initialize", true)
	ec2.CheckScripts(c, x, "python -m juju.agents.provision", true)
	ec2.CheckScripts(c, x, "python -m juju.agents.machine", true)
	ec2.CheckScripts(c, x, fmt.Sprintf("JUJU_ZOOKEEPER='localhost%s'", ec2.ZkPortSuffix), true)
	ec2.CheckScripts(c, x, fmt.Sprintf("JUJU_MACHINE_ID='0'"), true)

	// check that a new instance will be started without
	// zookeeper, with a machine agent, and without a
	// provisioning agent.
	inst1, err := t.env.StartInstance(1, info)
	c.Assert(err, IsNil)
	inst = t.srv.ec2srv.Instance(inst1.Id())
	c.Assert(inst, NotNil)
	c.Logf("second instance: UserData: %q", inst.UserData)
	x = nil
	err = goyaml.Unmarshal(inst.UserData, &x)
	c.Assert(err, IsNil)
	ec2.CheckPackage(c, x, "zookeeperd", false)
	ec2.CheckPackage(c, x, "python-zookeeper", true)
	ec2.CheckScripts(c, x, "python -m juju.agents.machine", true)
	ec2.CheckScripts(c, x, "python -m juju.agents.provision", false)
	ec2.CheckScripts(c, x, fmt.Sprintf("JUJU_ZOOKEEPER='%s%s'", bootstrapDNS, ec2.ZkPortSuffix), true)
	ec2.CheckScripts(c, x, fmt.Sprintf("JUJU_MACHINE_ID='1'"), true)

	err = t.env.Destroy(append(insts, inst1))
=======
	err = t.env.Destroy()
>>>>>>> 7f6b9d17
	c.Assert(err, IsNil)

	_, err = ec2.LoadState(t.env)
	c.Assert(err, NotNil)
}<|MERGE_RESOLUTION|>--- conflicted
+++ resolved
@@ -80,12 +80,8 @@
 	}
 }
 
-<<<<<<< HEAD
-// localLiveSuite performs the live test suite, but locally.
-=======
 // localLiveSuite runs tests from LiveTests using a fake
 // EC2 server that runs within the test process itself.
->>>>>>> 7f6b9d17
 type localLiveSuite struct {
 	LiveTests
 	srv localServer
@@ -96,17 +92,13 @@
 	t.srv.startServer(c)
 	t.LiveTests.SetUpSuite(c)
 	t.env = t.LiveTests.Env
-<<<<<<< HEAD
 	ec2.ShortTimeouts(true)
-=======
->>>>>>> 7f6b9d17
 }
 
 func (t *localLiveSuite) TearDownSuite(c *C) {
 	t.LiveTests.TearDownSuite(c)
 	t.srv.stopServer(c)
 	t.env = nil
-<<<<<<< HEAD
 	ec2.ShortTimeouts(false)
 }
 
@@ -114,15 +106,8 @@
 	c.Skip("cannot test bootstrap on local server")
 }
 
-// localServer holds a connection to fake ec2 test
-// servers running locally. The setup function
-// sets up the servers for running a given test.
-=======
-}
-
 // localServer represents a fake EC2 server running within
 // the test process itself.
->>>>>>> 7f6b9d17
 type localServer struct {
 	ec2srv *ec2test.Server
 	s3srv  *s3test.Server
@@ -154,15 +139,10 @@
 	ec2.Regions["test"] = aws.Region{}
 }
 
-<<<<<<< HEAD
-// localServerSuite wraps jujutest.Tests by adding set up and tear down
-// functions that start a new ec2test server for each test.  The server is
-=======
 // localServerSuite contains tests that run against a fake EC2 server
 // running within the test process itself.  These tests can test things that
 // would be unreasonably slow or expensive to test on a live Amazon server.
 // It starts a new local ec2test server for each test.  The server is
->>>>>>> 7f6b9d17
 // accessed by using the "test" region, which is changed to point to the
 // network address of the local server.
 type localServerSuite struct {
@@ -171,7 +151,6 @@
 	env environs.Environ
 }
 
-<<<<<<< HEAD
 func (t *localServerSuite) SetUpSuite(c *C) {
 	t.Tests.SetUpSuite(c)
 	ec2.ShortTimeouts(true)
@@ -182,8 +161,6 @@
 	ec2.ShortTimeouts(false)
 }
 
-=======
->>>>>>> 7f6b9d17
 func (t *localServerSuite) SetUpTest(c *C) {
 	t.srv.startServer(c)
 	t.Tests.SetUpTest(c)
@@ -195,14 +172,8 @@
 	t.srv.stopServer(c)
 }
 
-<<<<<<< HEAD
 func (t *localServerSuite) TestBootstrapInstanceUserDataAndState(c *C) {
-	info, err := t.env.Bootstrap()
-	c.Assert(info, NotNil)
-=======
-func (t *localServerSuite) TestBootstrapInstanceAndState(c *C) {
 	err := t.env.Bootstrap()
->>>>>>> 7f6b9d17
 	c.Assert(err, IsNil)
 
 	// check that the state holds the id of the bootstrap machine.
@@ -210,21 +181,22 @@
 	c.Assert(err, IsNil)
 	c.Assert(len(state.ZookeeperInstances), Equals, 1)
 
-<<<<<<< HEAD
 	insts, err := t.env.Instances(state.ZookeeperInstances)
-=======
-	insts, err := t.env.Instances()
->>>>>>> 7f6b9d17
 	c.Assert(err, IsNil)
 	c.Assert(len(insts), Equals, 1)
 	c.Check(insts[0].Id(), Equals, state.ZookeeperInstances[0])
 
-<<<<<<< HEAD
+	info, err := t.env.StateInfo()
+	c.Assert(err, IsNil)
+	c.Assert(info, NotNil)
+
 	// check that the user data is configured to start zookeeper
 	// and the machine and provisioning agents.
 	inst := t.srv.ec2srv.Instance(insts[0].Id())
 	c.Assert(inst, NotNil)
-	bootstrapDNS := insts[0].DNSName()
+	bootstrapDNS, err := insts[0].DNSName()
+	c.Assert(err, IsNil)
+	c.Assert(bootstrapDNS, Not(Equals), "")
 
 	c.Logf("first instance: UserData: %q", inst.UserData)
 	var x map[interface{}]interface{}
@@ -257,9 +229,6 @@
 	ec2.CheckScripts(c, x, fmt.Sprintf("JUJU_MACHINE_ID='1'"), true)
 
 	err = t.env.Destroy(append(insts, inst1))
-=======
-	err = t.env.Destroy()
->>>>>>> 7f6b9d17
 	c.Assert(err, IsNil)
 
 	_, err = ec2.LoadState(t.env)
