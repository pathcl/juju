// The dummy provider implements an environment provider for testing
// purposes, registered with environs under the name "dummy".
// 
// The configuration YAML for the testing environment
// must specify a "zookeeper" property with a boolean
// value. If this is true, a zookeeper instance will be started
// the first time StateInfo is called on a newly reset environment.
// NOTE: ZooKeeper isn't actually being started yet.
// 
// The configuration data also accepts a "broken" property
// of type boolean. If this is non-empty, any operation
// after the environment has been opened will return
// the error "broken environment", and will also log that.
// 
// The DNS name of instances is the same as the Id,
// with ".dns" appended.
package dummy

import (
	"errors"
	"fmt"
	"launchpad.net/juju-core/environs"
	"launchpad.net/juju-core/environs/config"
	"launchpad.net/juju-core/log"
	"launchpad.net/juju-core/schema"
	"launchpad.net/juju-core/state"
	"launchpad.net/juju-core/testing"
	"net"
	"net/http"
	"strings"
	"sync"
)

// stateInfo returns a *state.Info which allows clients to connect to the
// shared dummy zookeeper, if it exists.
func stateInfo() *state.Info {
	if testing.ZkAddr == "" {
		panic("dummy environ zookeeper tests must be run with ZkTestPackage")
	}
	return &state.Info{Addrs: []string{testing.ZkAddr}}
}

// Operation represents an action on the dummy provider.
type Operation interface{}

type GenericOperation struct {
	Env string
}

type OpBootstrap GenericOperation

type OpDestroy GenericOperation

type OpStartInstance struct {
	Env       string
	MachineId int
	Instance  environs.Instance
	Info      *state.Info
}

type OpStopInstances struct {
	Env       string
	Instances []environs.Instance
}

type OpOpenPorts struct {
	Env        string
	MachineId  int
	InstanceId string
	Ports      []state.Port
}

type OpClosePorts struct {
	Env        string
	MachineId  int
	InstanceId string
	Ports      []state.Port
}

type OpPutFile GenericOperation

// environProvider represents the dummy provider.  There is only ever one
// instance of this type (providerInstance)
type environProvider struct {
	mu  sync.Mutex
	ops chan<- Operation
	// We have one state for each environment name
	state map[string]*environState
}

var providerInstance environProvider

// environState represents the state of an environment.
// It can be shared between several environ values,
// so that a given environment can be opened several times.
type environState struct {
	name          string
	ops           chan<- Operation
	mu            sync.Mutex
	maxId         int // maximum instance id allocated so far.
	insts         map[string]*instance
	ports         map[int]map[state.Port]bool
	bootstrapped  bool
	storage       *storage
	publicStorage *storage
	httpListener  net.Listener
}

// environ represents a client's connection to a given environment's
// state.
type environ struct {
	state        *environState
	ecfgMutex    sync.Mutex
	ecfgUnlocked *environConfig
}

// storage holds the storage for an environState.
// There are two instances for each environState
// instance, one for public files and one for private.
type storage struct {
	path  string // path prefix in http space.
	state *environState
	files map[string][]byte
}

// discardOperations discards all Operations written to it.
var discardOperations chan<- Operation

func init() {
	environs.RegisterProvider("dummy", &providerInstance)

	// Prime the first ops channel, so that naive clients can use
	// the testing environment by simply importing it.
	c := make(chan Operation)
	go func() {
		for _ = range c {
		}
	}()
	discardOperations = c
	Reset()
}

// Reset resets the entire dummy environment and forgets any registered
// operation listener.  All opened environments after Reset will share
// the same underlying state.
func Reset() {
	log.Printf("dummy: reset environment")
	p := &providerInstance
	p.mu.Lock()
	defer p.mu.Unlock()
	for _, s := range p.state {
		s.httpListener.Close()
	}
	providerInstance.ops = discardOperations
	providerInstance.state = make(map[string]*environState)
	if testing.ZkAddr != "" {
		testing.ZkReset()
	}
}

// newState creates the state for a new environment with the
// given name and starts an http server listening for
// storage requests.
func newState(name string, ops chan<- Operation) *environState {
	s := &environState{
		name:  name,
		ops:   ops,
		insts: make(map[string]*instance),
		ports: make(map[int]map[state.Port]bool),
	}
	s.storage = newStorage(s, "/"+name+"/private")
	s.publicStorage = newStorage(s, "/"+name+"/public")
	s.listen()
	return s
}

// listen starts a network listener listening for http
// requests to retrieve files in the state's storage.
func (s *environState) listen() {
	l, err := net.Listen("tcp", "127.0.0.1:0")
	if err != nil {
		panic(fmt.Errorf("cannot start listener: %v", err))
	}
	s.httpListener = l
	mux := http.NewServeMux()
	mux.Handle(s.storage.path+"/", http.StripPrefix(s.storage.path+"/", s.storage))
	mux.Handle(s.publicStorage.path+"/", http.StripPrefix(s.publicStorage.path+"/", s.publicStorage))
	go http.Serve(l, mux)
}

// Listen closes the previously registered listener (if any),
// and if c is not nil registers it to receive notifications 
// of follow up operations in the environment.
// Environments opened before Listen is called will
// not be affected.
func Listen(c chan<- Operation) {
	p := &providerInstance
	p.mu.Lock()
	defer p.mu.Unlock()
	if c == nil {
		c = discardOperations
	}
	if p.ops != discardOperations {
		close(p.ops)
	}
	p.ops = c
}

var checker = schema.StrictFieldMap(
	schema.Fields{
<<<<<<< HEAD
		"zookeeper": schema.Bool(),
		"broken":    schema.Bool(),
		"secret":    schema.String(),
	},
	schema.Defaults{
		"broken": false,
		"secret": "pork",
=======
		"zookeeper":   schema.Bool(),
		"broken":      schema.String(),
	},
	schema.Defaults{
		"broken":      "",
>>>>>>> 1f33041b
	},
)

type environConfig struct {
	*config.Config
	attrs map[string]interface{}
}

func (c *environConfig) zookeeper() bool {
	return c.attrs["zookeeper"].(bool)
}

func (c *environConfig) broken() string {
	return c.attrs["broken"].(string)
}

func (p *environProvider) newConfig(cfg *config.Config) (*environConfig, error) {
	valid, err := p.Validate(cfg, nil)
	if err != nil {
		return nil, err
	}
	return &environConfig{valid, valid.UnknownAttrs()}, nil
}

func (p *environProvider) Validate(cfg, old *config.Config) (valid *config.Config, err error) {
	v, err := checker.Coerce(cfg.UnknownAttrs(), nil)
	if err != nil {
		return nil, err
	}
	return cfg.Apply(v.(map[string]interface{}))
}

func (p *environProvider) Open(cfg *config.Config) (environs.Environ, error) {
	p.mu.Lock()
	defer p.mu.Unlock()
	name := cfg.Name()
	ecfg, err := p.newConfig(cfg)
	if err != nil {
		return nil, err
	}
	state := p.state[name]
	if state == nil {
		if ecfg.zookeeper() && len(p.state) != 0 {
			panic("cannot share a zookeeper between two dummy environs")
		}
		state = newState(name, p.ops)
		p.state[name] = state
	}
	env := &environ{
		state:        state,
		ecfgUnlocked: ecfg,
	}
	if err := env.checkBroken("Open"); err != nil {
		return nil, err
	}
	return env, nil
}

var errBroken = errors.New("broken environment")

func (e *environ) ecfg() *environConfig {
	e.ecfgMutex.Lock()
	ecfg := e.ecfgUnlocked
	e.ecfgMutex.Unlock()
	return ecfg
}

func (e *environ) checkBroken(method string) error {
	for _, m := range strings.Fields(e.ecfg().broken()) {
		if m == method {
			return fmt.Errorf("dummy.%s is broken", method)
		}
	}
	return nil
}

func (e *environ) Name() string {
	return e.state.name
}

func (e *environ) Bootstrap(uploadTools bool) error {
	if err := e.checkBroken("Bootstrap"); err != nil {
		return err
	}
	if uploadTools {
		err := environs.PutTools(e.Storage())
		if err != nil {
			return err
		}
	}
	e.state.mu.Lock()
	defer e.state.mu.Unlock()
	e.state.ops <- OpBootstrap{Env: e.state.name}
	if e.state.bootstrapped {
		return fmt.Errorf("environment is already bootstrapped")
	}
	if e.ecfg().zookeeper() {
		info := stateInfo()
		st, err := state.Initialize(info)
		if err != nil {
			panic(err)
		}
		cfg, err := st.EnvironConfig()
		if err != nil {
			panic(err)
		}
		cfg.Set("type", "dummy")
		cfg.Set("zookeeper", true)
		cfg.Set("name", e.ecfg().Name())
		_, err = cfg.Write()
		if err != nil {
			panic(err)
		}
		err = st.Close()
		if err != nil {
			panic(err)
		}
	}
	e.state.bootstrapped = true
	return nil
}

func (e *environ) StateInfo() (*state.Info, error) {
	if err := e.checkBroken("StateInfo"); err != nil {
		return nil, err
	}
	if !e.ecfg().zookeeper() {
		return nil, errors.New("dummy environment has no zookeeper configured")
	}
	if !e.state.bootstrapped {
		return nil, errors.New("dummy environment not bootstrapped")
	}
	return stateInfo(), nil
}

func (e *environ) AssignmentPolicy() state.AssignmentPolicy {
	return state.AssignUnused
}

func (e *environ) Config() *config.Config {
	e.ecfgMutex.Lock()
	defer e.ecfgMutex.Unlock()
	return e.ecfgUnlocked.Config
}

func (e *environ) SetConfig(cfg *config.Config) error {
	if err := e.checkBroken("SetConfig"); err != nil {
		return err
	}
	ecfg, err := providerInstance.newConfig(cfg)
	if err != nil {
		return err
	}
	e.ecfgMutex.Lock()
	e.ecfgUnlocked = ecfg
	e.ecfgMutex.Unlock()
	return nil
}

func (e *environ) Destroy([]environs.Instance) error {
	if err := e.checkBroken("Destroy"); err != nil {
		return err
	}
	e.state.mu.Lock()
	defer e.state.mu.Unlock()
	e.state.ops <- OpDestroy{Env: e.state.name}
	if testing.ZkAddr != "" {
		testing.ZkReset()
	}
	e.state.bootstrapped = false
	e.state.storage.files = make(map[string][]byte)

	return nil
}

func (e *environ) StartInstance(machineId int, info *state.Info) (environs.Instance, error) {
	if err := e.checkBroken("StartInstance"); err != nil {
		return nil, err
	}
	e.state.mu.Lock()
	defer e.state.mu.Unlock()
	i := &instance{
		state:     e.state,
		id:        fmt.Sprintf("%s-%d", e.state.name, e.state.maxId),
		ports:     make(map[state.Port]bool),
		machineId: machineId,
	}
	e.state.insts[i.id] = i
	e.state.maxId++
	e.state.ops <- OpStartInstance{
		Env:       e.state.name,
		MachineId: machineId,
		Instance:  i,
		Info:      info,
	}
	return i, nil
}

func (e *environ) StopInstances(is []environs.Instance) error {
	if err := e.checkBroken("StopInstance"); err != nil {
		return err
	}
	e.state.mu.Lock()
	defer e.state.mu.Unlock()
	for _, i := range is {
		delete(e.state.insts, i.(*instance).id)
	}
	e.state.ops <- OpStopInstances{
		Env:       e.state.name,
		Instances: is,
	}
	return nil
}

func (e *environ) Instances(ids []string) (insts []environs.Instance, err error) {
	if err := e.checkBroken("Instances"); err != nil {
		return nil, err
	}
	if len(ids) == 0 {
		return nil, nil
	}
	e.state.mu.Lock()
	defer e.state.mu.Unlock()
	notFound := 0
	for _, id := range ids {
		inst := e.state.insts[id]
		if inst == nil {
			err = environs.ErrPartialInstances
			notFound++
		}
		insts = append(insts, inst)
	}
	if notFound == len(ids) {
		return nil, environs.ErrNoInstances
	}
	return
}

func (e *environ) AllInstances() ([]environs.Instance, error) {
	if err := e.checkBroken("AllInstances"); err != nil {
		return nil, err
	}
	var insts []environs.Instance
	e.state.mu.Lock()
	defer e.state.mu.Unlock()
	for _, v := range e.state.insts {
		insts = append(insts, v)
	}
	return insts, nil
}

func (*environ) SecretAttrs(cfg *config.Config) map[string]interface{} {
	return map[string]interface{}{
		"secret": "pork",
	}
}

type instance struct {
	state     *environState
	ports     map[state.Port]bool
	id        string
	machineId int
}

func (inst *instance) Id() string {
	return inst.id
}

func (inst *instance) DNSName() (string, error) {
	return inst.id + ".dns", nil
}

func (inst *instance) WaitDNSName() (string, error) {
	return inst.DNSName()
}

func (inst *instance) OpenPorts(machineId int, ports []state.Port) error {
	if inst.machineId != machineId {
		panic(fmt.Errorf("OpenPorts with mismatched machine id, expected %d got %d", inst.machineId, machineId))
	}
	inst.state.mu.Lock()
	defer inst.state.mu.Unlock()
	inst.state.ops <- OpOpenPorts{
		Env:        inst.state.name,
		MachineId:  machineId,
		InstanceId: inst.Id(),
		Ports:      ports,
	}
	for _, p := range ports {
		inst.ports[p] = true
	}
	return nil
}

func (inst *instance) ClosePorts(machineId int, ports []state.Port) error {
	if inst.machineId != machineId {
		panic(fmt.Errorf("ClosePorts with mismatched machine id, expected %d got %d", inst.machineId, machineId))
	}
	inst.state.mu.Lock()
	defer inst.state.mu.Unlock()
	inst.state.ops <- OpClosePorts{
		Env:        inst.state.name,
		MachineId:  machineId,
		InstanceId: inst.Id(),
		Ports:      ports,
	}
	for _, p := range ports {
		delete(inst.ports, p)
	}
	return nil
}

func (inst *instance) Ports(machineId int) (ports []state.Port, err error) {
	if inst.machineId != machineId {
		panic(fmt.Errorf("Ports with mismatched machine id, expected %d got %d", inst.machineId, machineId))
	}
	inst.state.mu.Lock()
	defer inst.state.mu.Unlock()
	for p := range inst.ports {
		ports = append(ports, p)
	}
	state.SortPorts(ports)
	return
}<|MERGE_RESOLUTION|>--- conflicted
+++ resolved
@@ -208,21 +208,13 @@
 
 var checker = schema.StrictFieldMap(
 	schema.Fields{
-<<<<<<< HEAD
 		"zookeeper": schema.Bool(),
-		"broken":    schema.Bool(),
+		"broken":      schema.String(),
 		"secret":    schema.String(),
 	},
 	schema.Defaults{
-		"broken": false,
+		"broken":      "",
 		"secret": "pork",
-=======
-		"zookeeper":   schema.Bool(),
-		"broken":      schema.String(),
-	},
-	schema.Defaults{
-		"broken":      "",
->>>>>>> 1f33041b
 	},
 )
 
