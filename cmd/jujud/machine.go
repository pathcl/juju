// Copyright 2012, 2013 Canonical Ltd.
// Licensed under the AGPLv3, see LICENCE file for details.

package main

import (
	"fmt"
	"os"
	"path/filepath"
	"runtime"
	"time"

	"github.com/juju/loggo"
	"labix.org/v2/mgo"
	"launchpad.net/gnuflag"
	"launchpad.net/tomb"

	"launchpad.net/juju-core/agent"
	"launchpad.net/juju-core/agent/mongo"
	"launchpad.net/juju-core/charm"
	"launchpad.net/juju-core/cmd"
	"launchpad.net/juju-core/container/kvm"
	"launchpad.net/juju-core/environs"
	"launchpad.net/juju-core/errors"
	"launchpad.net/juju-core/instance"
	"launchpad.net/juju-core/names"
	"launchpad.net/juju-core/provider"
	"launchpad.net/juju-core/state"
	"launchpad.net/juju-core/state/api"
	apiagent "launchpad.net/juju-core/state/api/agent"
	"launchpad.net/juju-core/state/api/params"
	"launchpad.net/juju-core/state/apiserver"
	"launchpad.net/juju-core/upgrades"
	"launchpad.net/juju-core/upstart"
	"launchpad.net/juju-core/utils"
	"launchpad.net/juju-core/utils/voyeur"
	"launchpad.net/juju-core/version"
	"launchpad.net/juju-core/worker"
	"launchpad.net/juju-core/worker/apiaddressupdater"
	"launchpad.net/juju-core/worker/authenticationworker"
	"launchpad.net/juju-core/worker/charmrevisionworker"
	"launchpad.net/juju-core/worker/cleaner"
	"launchpad.net/juju-core/worker/deployer"
	"launchpad.net/juju-core/worker/firewaller"
	"launchpad.net/juju-core/worker/instancepoller"
	"launchpad.net/juju-core/worker/localstorage"
	workerlogger "launchpad.net/juju-core/worker/logger"
	"launchpad.net/juju-core/worker/machineenvironmentworker"
	"launchpad.net/juju-core/worker/machiner"
	"launchpad.net/juju-core/worker/minunitsworker"
	"launchpad.net/juju-core/worker/peergrouper"
	"launchpad.net/juju-core/worker/provisioner"
	"launchpad.net/juju-core/worker/resumer"
	"launchpad.net/juju-core/worker/rsyslog"
	"launchpad.net/juju-core/worker/singular"
	"launchpad.net/juju-core/worker/terminationworker"
	"launchpad.net/juju-core/worker/upgrader"
)

var logger = loggo.GetLogger("juju.cmd.jujud")

var newRunner = worker.NewRunner

const bootstrapMachineId = "0"

// eitherState can be either a *state.State or a *api.State.
type eitherState interface{}

var (
	retryDelay      = 3 * time.Second
	jujuRun         = "/usr/local/bin/juju-run"
	useMultipleCPUs = utils.UseMultipleCPUs

	// The following are defined as variables to
	// allow the tests to intercept calls to the functions.
	ensureMongoServer        = mongo.EnsureMongoServer
<<<<<<< HEAD
	maybeInitiateMongoServer = peergrouper.MaybeInitiateMongoServer
=======
	maybeInitiateMongoServer = mongo.MaybeInitiateMongoServer
	newSingularRunner        = singular.New
>>>>>>> babec94e

	// reportOpenedAPI is exposed for tests to know when
	// the State has been successfully opened.
	reportOpenedState = func(eitherState) {}

	// reportOpenedAPI is exposed for tests to know when
	// the API has been successfully opened.
	reportOpenedAPI = func(eitherState) {}
)

// MachineAgent is a cmd.Command responsible for running a machine agent.
type MachineAgent struct {
	cmd.CommandBase
	tomb tomb.Tomb
	AgentConf
	MachineId        string
	runner           worker.Runner
	configChangedVal voyeur.Value
	upgradeComplete  chan struct{}
	workersStarted   chan struct{}
	st               *state.State
}

// Info returns usage information for the command.
func (a *MachineAgent) Info() *cmd.Info {
	return &cmd.Info{
		Name:    "machine",
		Purpose: "run a juju machine agent",
	}
}

func (a *MachineAgent) SetFlags(f *gnuflag.FlagSet) {
	a.AgentConf.AddFlags(f)
	f.StringVar(&a.MachineId, "machine-id", "", "id of the machine to run")
}

// Init initializes the command for running.
func (a *MachineAgent) Init(args []string) error {
	if !names.IsMachine(a.MachineId) {
		return fmt.Errorf("--machine-id option must be set, and expects a non-negative integer")
	}
	if err := a.AgentConf.CheckArgs(args); err != nil {
		return err
	}
	a.runner = newRunner(isFatal, moreImportant)
	a.upgradeComplete = make(chan struct{})
	a.workersStarted = make(chan struct{})
	return nil
}

// Wait waits for the machine agent to finish.
func (a *MachineAgent) Wait() error {
	return a.tomb.Wait()
}

// Stop stops the machine agent.
func (a *MachineAgent) Stop() error {
	a.runner.Kill()
	return a.tomb.Wait()
}

// Run runs a machine agent.
func (a *MachineAgent) Run(_ *cmd.Context) error {
	// Due to changes in the logging, and needing to care about old
	// environments that have been upgraded, we need to explicitly remove the
	// file writer if one has been added, otherwise we will get duplicate
	// lines of all logging in the log file.
	loggo.RemoveWriter("logfile")
	defer a.tomb.Done()
	logger.Infof("machine agent %v start (%s [%s])", a.Tag(), version.Current, runtime.Compiler)
	if err := a.ReadConfig(a.Tag()); err != nil {
		return fmt.Errorf("cannot read agent configuration: %v", err)
	}
	a.configChangedVal.Set(struct{}{})
	agentConfig := a.CurrentConfig()
	charm.CacheDir = filepath.Join(agentConfig.DataDir(), "charmcache")
	if err := a.createJujuRun(agentConfig.DataDir()); err != nil {
		return fmt.Errorf("cannot create juju run symlink: %v", err)
	}
	a.runner.StartWorker("api", a.APIWorker)
	a.runner.StartWorker("statestarter", a.newStateStarterWorker)
	a.runner.StartWorker("termination", func() (worker.Worker, error) {
		return terminationworker.NewWorker(), nil
	})
	// At this point, all workers will have been configured to start
	close(a.workersStarted)
	err := a.runner.Wait()
	if err == worker.ErrTerminateAgent {
		err = a.uninstallAgent(agentConfig)
	}
	err = agentDone(err)
	a.tomb.Kill(err)
	return err
}

func (a *MachineAgent) ChangeConfig(mutate func(config agent.ConfigSetter)) error {
	err := a.AgentConf.ChangeConfig(mutate)
	a.configChangedVal.Set(struct{}{})
	return err
}

// newStateStarterWorker wraps stateStarter in a simple worker for use in
// a.runner.StartWorker.
func (a *MachineAgent) newStateStarterWorker() (worker.Worker, error) {
	return worker.NewSimpleWorker(a.stateStarter), nil
}

// stateStarter watches for changes to the agent configuration, and
// starts or stops the state worker as appropriate. We watch the agent
// configuration because the agent configuration has all the details
// that we need to start a state server, whether they have been cached
// or read from the state.
//
// It will stop working as soon as stopch is closed.
func (a *MachineAgent) stateStarter(stopch <-chan struct{}) error {
	confWatch := a.configChangedVal.Watch()
	defer confWatch.Close()
	watchCh := make(chan struct{})
	go func() {
		for confWatch.Next() {
			watchCh <- struct{}{}
		}
	}()
	for {
		select {
		case <-watchCh:
			agentConfig := a.CurrentConfig()

			// N.B. StartWorker and StopWorker are idempotent.
			_, ok := agentConfig.StateServingInfo()
			if ok {
				a.runner.StartWorker("state", func() (worker.Worker, error) {
					return a.StateWorker()
				})
			} else {
				a.runner.StopWorker("state")
			}
		case <-stopch:
			return nil
		}
	}
}

// APIWorker returns a Worker that connects to the API and starts any
// workers that need an API connection.
func (a *MachineAgent) APIWorker() (worker.Worker, error) {
	agentConfig := a.CurrentConfig()
	st, entity, err := openAPIState(agentConfig, a)
	if err != nil {
		return nil, err
	}
	reportOpenedAPI(st)

	for _, job := range entity.Jobs() {
		if job.NeedsState() {
			info, err := st.Agent().StateServingInfo()
			if err != nil {
				return nil, fmt.Errorf("cannot get state serving info: %v", err)
			}
			err = a.ChangeConfig(func(config agent.ConfigSetter) {
				config.SetStateServingInfo(info)
			})
			if err != nil {
				return nil, err
			}
			break
		}
	}

	rsyslogMode := rsyslog.RsyslogModeForwarding
	runner := newRunner(connectionIsFatal(st), moreImportant)
	var singularRunner worker.Runner
	for _, job := range entity.Jobs() {
		if job == params.JobManageEnviron {
			rsyslogMode = rsyslog.RsyslogModeAccumulate
			conn := singularAPIConn{st, st.Agent()}
			singularRunner, err = newSingularRunner(runner, conn)
			if err != nil {
				return nil, fmt.Errorf("cannot make singular API Runner: %v", err)
			}
			break
		}
	}

	// Run the upgrader and the upgrade-steps worker without waiting for
	// the upgrade steps to complete.
	runner.StartWorker("upgrader", func() (worker.Worker, error) {
		return upgrader.NewUpgrader(st.Upgrader(), agentConfig), nil
	})
	runner.StartWorker("upgrade-steps", func() (worker.Worker, error) {
		return a.upgradeWorker(st, entity.Jobs(), agentConfig), nil
	})

	// All other workers must wait for the upgrade steps to complete
	// before starting.
	a.startWorkerAfterUpgrade(runner, "machiner", func() (worker.Worker, error) {
		return machiner.NewMachiner(st.Machiner(), agentConfig), nil
	})
	a.startWorkerAfterUpgrade(runner, "apiaddressupdater", func() (worker.Worker, error) {
		return apiaddressupdater.NewAPIAddressUpdater(st.Machiner(), a), nil
	})
	a.startWorkerAfterUpgrade(runner, "logger", func() (worker.Worker, error) {
		return workerlogger.NewLogger(st.Logger(), agentConfig), nil
	})
	a.startWorkerAfterUpgrade(runner, "machineenvironmentworker", func() (worker.Worker, error) {
		return machineenvironmentworker.NewMachineEnvironmentWorker(st.Environment(), agentConfig), nil
	})
	a.startWorkerAfterUpgrade(runner, "rsyslog", func() (worker.Worker, error) {
		return newRsyslogConfigWorker(st.Rsyslog(), agentConfig, rsyslogMode)
	})

	// If not a local provider bootstrap machine, start the worker to
	// manage SSH keys.
	providerType := agentConfig.Value(agent.ProviderType)
	if providerType != provider.Local || a.MachineId != bootstrapMachineId {
		a.startWorkerAfterUpgrade(runner, "authenticationworker", func() (worker.Worker, error) {
			return authenticationworker.NewWorker(st.KeyUpdater(), agentConfig), nil
		})
	}

	// Perform the operations needed to set up hosting for containers.
	if err := a.setupContainerSupport(runner, st, entity, agentConfig); err != nil {
		return nil, fmt.Errorf("setting up container support: %v", err)
	}
	for _, job := range entity.Jobs() {
		switch job {
		case params.JobHostUnits:
			a.startWorkerAfterUpgrade(runner, "deployer", func() (worker.Worker, error) {
				apiDeployer := st.Deployer()
				context := newDeployContext(apiDeployer, agentConfig)
				return deployer.NewDeployer(apiDeployer, context), nil
			})
		case params.JobManageEnviron:
			a.startWorkerAfterUpgrade(singularRunner, "environ-provisioner", func() (worker.Worker, error) {
				return provisioner.NewEnvironProvisioner(st.Provisioner(), agentConfig), nil
			})
			// TODO(axw) 2013-09-24 bug #1229506
			// Make another job to enable the firewaller. Not all
			// environments are capable of managing ports
			// centrally.
			a.startWorkerAfterUpgrade(singularRunner, "firewaller", func() (worker.Worker, error) {
				return firewaller.NewFirewaller(st.Firewaller())
			})
			a.startWorkerAfterUpgrade(singularRunner, "charm-revision-updater", func() (worker.Worker, error) {
				return charmrevisionworker.NewRevisionUpdateWorker(st.CharmRevisionUpdater()), nil
			})
		case params.JobManageStateDeprecated:
			// Legacy environments may set this, but we ignore it.
		default:
			// TODO(dimitern): Once all workers moved over to using
			// the API, report "unknown job type" here.
		}
	}
	return newCloseWorker(runner, st), nil // Note: a worker.Runner is itself a worker.Worker.
}

// setupContainerSupport determines what containers can be run on this machine and
// initialises suitable infrastructure to support such containers.
func (a *MachineAgent) setupContainerSupport(runner worker.Runner, st *api.State, entity *apiagent.Entity, agentConfig agent.Config) error {
	var supportedContainers []instance.ContainerType
	// We don't yet support nested lxc containers but anything else can run an LXC container.
	if entity.ContainerType() != instance.LXC {
		supportedContainers = append(supportedContainers, instance.LXC)
	}
	supportsKvm, err := kvm.IsKVMSupported()
	if err != nil {
		logger.Warningf("determining kvm support: %v\nno kvm containers possible", err)
	}
	if err == nil && supportsKvm {
		supportedContainers = append(supportedContainers, instance.KVM)
	}
	return a.updateSupportedContainers(runner, st, entity.Tag(), supportedContainers, agentConfig)
}

// updateSupportedContainers records in state that a machine can run the specified containers.
// It starts a watcher and when a container of a given type is first added to the machine,
// the watcher is killed, the machine is set up to be able to start containers of the given type,
// and a suitable provisioner is started.
func (a *MachineAgent) updateSupportedContainers(
	runner worker.Runner,
	st *api.State,
	tag string,
	containers []instance.ContainerType,
	agentConfig agent.Config,
) error {
	pr := st.Provisioner()
	machine, err := pr.Machine(tag)
	if err != nil {
		return fmt.Errorf("%s is not in state: %v", tag, err)
	}
	if len(containers) == 0 {
		if err := machine.SupportsNoContainers(); err != nil {
			return fmt.Errorf("clearing supported containers for %s: %v", tag, err)
		}
		return nil
	}
	if err := machine.SetSupportedContainers(containers...); err != nil {
		return fmt.Errorf("setting supported containers for %s: %v", tag, err)
	}
	// Start the watcher to fire when a container is first requested on the machine.
	watcherName := fmt.Sprintf("%s-container-watcher", machine.Id())
	handler := provisioner.NewContainerSetupHandler(
		runner,
		watcherName,
		containers,
		machine,
		pr,
		agentConfig,
	)
	a.startWorkerAfterUpgrade(runner, watcherName, func() (worker.Worker, error) {
		return worker.NewStringsWorker(handler), nil
	})
	return nil
}

// StateJobs returns a worker running all the workers that require
// a *state.State connection.
func (a *MachineAgent) StateWorker() (worker.Worker, error) {
	agentConfig := a.CurrentConfig()

	servingInfo, ok := agentConfig.StateServingInfo()
	if !ok {
		return nil, fmt.Errorf("state worker was started with no state serving info")
	}
	err := ensureMongoServer(
		agentConfig.DataDir(),
		agentConfig.Value(agent.Namespace),
		servingInfo,
	)
	if err != nil {
		return nil, err
	}
	// TODO(rog) call maybeInitiateMongoServer to upgrade mongo
	// from old environments. We'll need to acquire a non-localhost
	// address for the current instance before we do.

	st, m, err := openState(agentConfig)
	if err != nil {
		return nil, err
	}
	reportOpenedState(st)

	singularStateConn := singularStateConn{st.MongoSession(), m}
	runner := newRunner(connectionIsFatal(st), moreImportant)
	singularRunner, err := newSingularRunner(runner, singularStateConn)
	if err != nil {
		return nil, fmt.Errorf("cannot make singular State Runner: %v", err)
	}

	// Take advantage of special knowledge here in that we will only ever want
	// the storage provider on one machine, and that is the "bootstrap" node.
	providerType := agentConfig.Value(agent.ProviderType)
	if (providerType == provider.Local || provider.IsManual(providerType)) && m.Id() == bootstrapMachineId {
		a.startWorkerAfterUpgrade(runner, "local-storage", func() (worker.Worker, error) {
			// TODO(axw) 2013-09-24 bug #1229507
			// Make another job to enable storage.
			// There's nothing special about this.
			return localstorage.NewWorker(agentConfig), nil
		})
	}
	for _, job := range m.Jobs() {
		switch job {
		case state.JobHostUnits:
			// Implemented in APIWorker.
		case state.JobManageEnviron:
			useMultipleCPUs()
			a.startWorkerAfterUpgrade(runner, "instancepoller", func() (worker.Worker, error) {
				return instancepoller.NewWorker(st), nil
			})
			runner.StartWorker("apiserver", func() (worker.Worker, error) {
				// If the configuration does not have the required information,
				// it is currently not a recoverable error, so we kill the whole
				// agent, potentially enabling human intervention to fix
				// the agent's configuration file. In the future, we may retrieve
				// the state server certificate and key from the state, and
				// this should then change.
				info, ok := agentConfig.StateServingInfo()
				if !ok {
					return nil, &fatalError{"StateServingInfo not available and we need it"}
				}
				port := info.APIPort
				cert := []byte(info.Cert)
				key := []byte(info.PrivateKey)

				if len(cert) == 0 || len(key) == 0 {
					return nil, &fatalError{"configuration does not have state server cert/key"}
				}
				dataDir := agentConfig.DataDir()
				logDir := agentConfig.LogDir()
				return apiserver.NewServer(
					st, fmt.Sprintf(":%d", port), cert, key, dataDir, logDir)
			})
			a.startWorkerAfterUpgrade(singularRunner, "cleaner", func() (worker.Worker, error) {
				return cleaner.NewCleaner(st), nil
			})
			a.startWorkerAfterUpgrade(singularRunner, "resumer", func() (worker.Worker, error) {
				// The action of resumer is so subtle that it is not tested,
				// because we can't figure out how to do so without brutalising
				// the transaction log.
				return resumer.NewResumer(st), nil
			})
			a.startWorkerAfterUpgrade(singularRunner, "minunitsworker", func() (worker.Worker, error) {
				return minunitsworker.NewMinUnitsWorker(st), nil
			})
		case state.JobManageStateDeprecated:
			// Legacy environments may set this, but we ignore it.
		default:
			logger.Warningf("ignoring unknown job %q", job)
		}
	}
	return newCloseWorker(runner, st), nil
}

func openState(agentConfig agent.Config) (_ *state.State, _ *state.Machine, err error) {
	st, err := state.Open(agentConfig.StateInfo(), state.DialOpts{}, environs.NewStatePolicy())
	if err != nil {
		return nil, nil, err
	}
	defer func() {
		if err != nil {
			st.Close()
		}
	}()
	m0, err := st.FindEntity(agentConfig.Tag())
	if err != nil {
		if errors.IsNotFoundError(err) {
			err = worker.ErrTerminateAgent
		}
		return nil, nil, err
	}
	m := m0.(*state.Machine)
	if m.Life() == state.Dead {
		return nil, nil, worker.ErrTerminateAgent
	}
	// Check the machine nonce as provisioned matches the agent.Conf value.
	if !m.CheckProvisioned(agentConfig.Nonce()) {
		// The agent is running on a different machine to the one it
		// should be according to state. It must stop immediately.
		logger.Errorf("running machine %v agent on inappropriate instance", m)
		return nil, nil, worker.ErrTerminateAgent
	}
	return st, m, nil
}

// startWorker starts a worker to run the specified child worker but only after waiting for upgrades to complete.
func (a *MachineAgent) startWorkerAfterUpgrade(runner worker.Runner, name string, start func() (worker.Worker, error)) {
	runner.StartWorker(name, func() (worker.Worker, error) {
		return a.upgradeWaiterWorker(start), nil
	})
}

// upgradeWaiterWorker runs the specified worker after upgrades have completed.
func (a *MachineAgent) upgradeWaiterWorker(start func() (worker.Worker, error)) worker.Worker {
	return worker.NewSimpleWorker(func(stop <-chan struct{}) error {
		// wait for the upgrade to complete (or for us to be stopped)
		select {
		case <-stop:
			return nil
		case <-a.upgradeComplete:
		}
		w, err := start()
		if err != nil {
			return err
		}
		waitCh := make(chan error)
		go func() {
			waitCh <- w.Wait()
		}()
		select {
		case err := <-waitCh:
			return err
		case <-stop:
			w.Kill()
		}
		return <-waitCh
	})
}

// upgradeWorker runs the required upgrade operations to upgrade to the current Juju version.
func (a *MachineAgent) upgradeWorker(
	apiState *api.State,
	jobs []params.MachineJob,
	agentConfig agent.Config,
) worker.Worker {
	return worker.NewSimpleWorker(func(stop <-chan struct{}) error {
		select {
		case <-a.upgradeComplete:
			// Our work is already done (we're probably being restarted
			// because the API connection has gone down), so do nothing.
			<-stop
			return nil
		default:
		}
		// If the machine agent is a state server, wait until state is opened.
		needsState := false
		for _, job := range jobs {
			if job == params.JobManageEnviron {
				needsState = true
			}
		}
		// We need a *state.State for upgrades. We open it independently
		// of StateWorker, because we have no guarantees about when
		// and how often StateWorker might run.
		var st *state.State
		if needsState {
			var err error
			st, err = state.Open(agentConfig.StateInfo(), state.DialOpts{}, environs.NewStatePolicy())
			if err != nil {
				return err
			}
			defer st.Close()
		}
		err := a.runUpgrades(st, apiState, jobs, agentConfig)
		if err != nil {
			return err
		}
		logger.Infof("upgrade to %v completed.", version.Current)
		close(a.upgradeComplete)
		<-stop
		return nil
	})
}

// runUpgrades runs the upgrade operations for each job type and updates the updatedToVersion on success.
func (a *MachineAgent) runUpgrades(
	st *state.State,
	apiState *api.State,
	jobs []params.MachineJob,
	agentConfig agent.Config,
) error {
	from := version.Current
	from.Number = agentConfig.UpgradedToVersion()
	if from == version.Current {
		logger.Infof("upgrade to %v already completed.", version.Current)
		return nil
	}
	var err error
	writeErr := a.ChangeConfig(func(agentConfig agent.ConfigSetter) {
		context := upgrades.NewContext(agentConfig, apiState, st)
		for _, job := range jobs {
			target := upgradeTarget(job)
			if target == "" {
				continue
			}
			logger.Infof("starting upgrade from %v to %v for %v %q", from, version.Current, target, a.Tag())
			if err = upgrades.PerformUpgrade(from.Number, target, context); err != nil {
				err = fmt.Errorf("cannot perform upgrade from %v to %v for %v %q: %v", from, version.Current, target, a.Tag(), err)
				return
			}
		}
		agentConfig.SetUpgradedToVersion(version.Current.Number)
	})
	if writeErr != nil {
		return fmt.Errorf("cannot write updated agent configuration: %v", writeErr)
	}
	return nil
}

func upgradeTarget(job params.MachineJob) upgrades.Target {
	switch job {
	case params.JobManageEnviron:
		return upgrades.StateServer
	case params.JobHostUnits:
		return upgrades.HostMachine
	}
	return ""
}

// WorkersStarted returns a channel that's closed once all top level workers
// have been started. This is provided for testing purposes.
func (a *MachineAgent) WorkersStarted() <-chan struct{} {
	return a.workersStarted

}

func (a *MachineAgent) Tag() string {
	return names.MachineTag(a.MachineId)
}

func (a *MachineAgent) createJujuRun(dataDir string) error {
	// TODO do not remove the symlink if it already points
	// to the right place.
	if err := os.Remove(jujuRun); err != nil && !os.IsNotExist(err) {
		return err
	}
	jujud := filepath.Join(dataDir, "tools", a.Tag(), "jujud")
	return os.Symlink(jujud, jujuRun)
}

func (a *MachineAgent) uninstallAgent(agentConfig agent.Config) error {
	var errors []error
	agentServiceName := agentConfig.Value(agent.AgentServiceName)
	if agentServiceName == "" {
		// For backwards compatibility, handle lack of AgentServiceName.
		agentServiceName = os.Getenv("UPSTART_JOB")
	}
	if agentServiceName != "" {
		if err := upstart.NewService(agentServiceName).Remove(); err != nil {
			errors = append(errors, fmt.Errorf("cannot remove service %q: %v", agentServiceName, err))
		}
	}
	// Remove the juju-run symlink.
	if err := os.Remove(jujuRun); err != nil && !os.IsNotExist(err) {
		errors = append(errors, err)
	}

	namespace := agentConfig.Value(agent.Namespace)
	if err := mongo.RemoveService(namespace); err != nil {
		errors = append(errors, fmt.Errorf("cannot stop/remove mongo service with namespace %q: %v", namespace, err))
	}
	if err := os.RemoveAll(agentConfig.DataDir()); err != nil {
		errors = append(errors, err)
	}
	if len(errors) == 0 {
		return nil
	}
	return fmt.Errorf("uninstall failed: %v", errors)
}

// singularAPIConn implements singular.Conn on
// top of an API connection.
type singularAPIConn struct {
	apiState   *api.State
	agentState *apiagent.State
}

func (c singularAPIConn) IsMaster() (bool, error) {
	return c.agentState.IsMaster()
}

func (c singularAPIConn) Ping() error {
	return c.apiState.Ping()
}

// singularStateConn implements singular.Conn on
// top of a State connection.
type singularStateConn struct {
	session *mgo.Session
	machine *state.Machine
}

func (c singularStateConn) IsMaster() (bool, error) {
	return mongo.IsMaster(c.session, c.machine)
}

func (c singularStateConn) Ping() error {
	return c.session.Ping()
}<|MERGE_RESOLUTION|>--- conflicted
+++ resolved
@@ -74,12 +74,9 @@
 	// The following are defined as variables to
 	// allow the tests to intercept calls to the functions.
 	ensureMongoServer        = mongo.EnsureMongoServer
-<<<<<<< HEAD
 	maybeInitiateMongoServer = peergrouper.MaybeInitiateMongoServer
-=======
 	maybeInitiateMongoServer = mongo.MaybeInitiateMongoServer
 	newSingularRunner        = singular.New
->>>>>>> babec94e
 
 	// reportOpenedAPI is exposed for tests to know when
 	// the State has been successfully opened.
