--- conflicted
+++ resolved
@@ -156,14 +156,9 @@
 	if err != nil {
 		return errors.Trace(err)
 	}
-<<<<<<< HEAD
-	defer csClient.jar.Save()
+	csClient := newCharmStoreClient(httpClient)
 
 	addedURL, err := c.addCharm(oldURL, newRef, ctx, client, csClient)
-=======
-	csClient := newCharmStoreClient(httpClient)
-	newURL, repo, err := resolveCharmStoreEntityURL(newRef.String(), csClient.params, ctx.AbsPath(c.RepoPath), conf)
->>>>>>> eaecfa99
 	if err != nil {
 		return block.ProcessBlockedError(err, block.BlockChange)
 	}
@@ -173,7 +168,7 @@
 
 // addCharm interprets the new charmRef and adds the specified charm if the new charm is different
 // to what's already deployed as specified by oldURL.
-func (c *UpgradeCharmCommand) addCharm(oldURL *charm.URL, charmRef string, ctx *cmd.Context,
+func (c *upgradeCharmCommand) addCharm(oldURL *charm.URL, charmRef string, ctx *cmd.Context,
 	client *api.Client, csClient *csClient,
 ) (*charm.URL, error) {
 	// Charm may have been supplied via a path reference.
@@ -203,7 +198,7 @@
 		return nil, err
 	}
 
-	newURL, repo, err := resolveCharmURL(charmRef, csClient.params, ctx.AbsPath(c.RepoPath), conf)
+	newURL, repo, err := resolveCharmStoreEntityURL(charmRef, csClient.params, ctx.AbsPath(c.RepoPath), conf)
 	if err != nil {
 		return nil, errors.Trace(err)
 	}
@@ -221,16 +216,14 @@
 			return nil, fmt.Errorf("already running latest charm %q", newURL)
 		}
 	}
-<<<<<<< HEAD
-	return addCharmFromURL(client, ctx, newURL, repo, csClient)
-=======
-
-	addedURL, err := addCharmViaAPI(client, newURL, repo, csClient)
-	if err != nil {
-		return block.ProcessBlockedError(err, block.BlockChange)
+
+	addedURL, err := addCharmFromURL(client, newURL, repo, csClient)
+	if err != nil {
+		return nil, err
 	}
 	ctx.Infof("Added charm %q to the environment.", addedURL)
-
-	return block.ProcessBlockedError(client.ServiceSetCharm(c.ServiceName, addedURL.String(), c.Force), block.BlockChange)
->>>>>>> eaecfa99
+	if err := client.ServiceSetCharm(c.ServiceName, addedURL.String(), c.Force); err != nil {
+		return nil, err
+	}
+	return addedURL, nil
 }