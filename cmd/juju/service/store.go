--- conflicted
+++ resolved
@@ -55,52 +55,20 @@
 	return false
 }
 
-<<<<<<< HEAD
-type resolveCharmStoreEntityParams struct {
-	urlStr          string
-	requestedSeries string
-	forceSeries     bool
-	csParams        charmrepo.NewCharmStoreParams
-	conf            *config.Config
-}
-
-// resolveCharmStoreEntityURL resolves the given charm or bundle URL string
-// by looking it up in the charm store, using the given csParams to access
-// the charm store repository.
-func resolveCharmStoreEntityURL(args resolveCharmStoreEntityParams) (*charm.URL, []string, error) {
-	url, err := charm.ParseURL(args.urlStr)
-	if err != nil {
-		return nil, nil, errors.Trace(err)
-	}
-	if url.Schema != "cs" {
-		return nil, nil, errors.Errorf("unknown schema for charm URL %q", url)
-	}
-	charmStore := config.SpecializeCharmRepo(charmrepo.NewCharmStore(args.csParams), args.conf)
-
-	resultUrl, supportedSeries, err := charmStore.Resolve(url)
-	if err != nil {
-		return nil, nil, errors.Trace(err)
-	}
-	return resultUrl, supportedSeries, nil
-=======
 // charmURLResolver holds the information necessary to
 // resolve charm and bundle URLs.
 type charmURLResolver struct {
-	// csRepo holds the repository to use for charmstore charms.
-	csRepo charmrepo.Interface
-
-	// repoPath holds the path to the local charm repository directory.
-	repoPath string
+	// store holds the repository to use for charmstore charms.
+	store *charmrepo.CharmStore
 
 	// conf holds the current model configuration.
 	conf *config.Config
 }
 
-func newCharmURLResolver(conf *config.Config, csClient *csclient.Client, repoPath string) *charmURLResolver {
+func newCharmURLResolver(conf *config.Config, csClient *csclient.Client) *charmURLResolver {
 	r := &charmURLResolver{
-		csRepo:   charmrepo.NewCharmStoreFromClient(csClient),
-		repoPath: repoPath,
-		conf:     conf,
+		store: charmrepo.NewCharmStoreFromClient(csClient),
+		conf:  conf,
 	}
 	return r
 }
@@ -108,57 +76,28 @@
 // TODO(ericsnow) Return charmstore.CharmID from resolve()?
 
 // resolve resolves the given given charm or bundle URL
-// string by looking it up in the appropriate charm repository. If it is
-// a charm store URL, the given csParams will be used to access the
-// charm store repository. If it is a local charm or bundle URL, the
-// local charm repository at the given repoPath will be used. The given
-// configuration will be used to add any necessary attributes to the
-// repo and to return the charm's supported series if possible.
+// string by looking it up in the charm store.
+// The given csParams will be used to access the charm store.
 //
 // It returns the fully resolved URL, any series supported by the entity,
-// and the repository that holds it.
-func (r *charmURLResolver) resolve(urlStr string) (*charm.URL, csparams.Channel, []string, charmrepo.Interface, error) {
+// and the store that holds it.
+func (r *charmURLResolver) resolve(urlStr string) (*charm.URL, csparams.Channel, []string, *charmrepo.CharmStore, error) {
 	var noChannel csparams.Channel
 	url, err := charm.ParseURL(urlStr)
 	if err != nil {
 		return nil, noChannel, nil, nil, errors.Trace(err)
 	}
-	switch url.Schema {
-	case "cs":
-		repo := config.SpecializeCharmRepo(r.csRepo, r.conf).(*charmrepo.CharmStore)
 
-		resultUrl, channel, supportedSeries, err := repo.ResolveWithChannel(url)
-		if err != nil {
-			return nil, noChannel, nil, nil, errors.Trace(err)
-		}
-		return resultUrl, channel, supportedSeries, repo, nil
-	case "local":
-		if url.Series == "" {
-			if defaultSeries, ok := r.conf.DefaultSeries(); ok {
-				url.Series = defaultSeries
-			}
-		}
-		if url.Series == "" {
-			possibleURL := *url
-			possibleURL.Series = config.LatestLtsSeries()
-			logger.Errorf("The series is not specified in the model (default-series) or with the charm. Did you mean:\n\t%s", &possibleURL)
-			return nil, noChannel, nil, nil, errors.Errorf("cannot resolve series for charm: %q", url)
-		}
-		repo, err := charmrepo.NewLocalRepository(r.repoPath)
-		if err != nil {
-			return nil, noChannel, nil, nil, errors.Mask(err)
-		}
-		repo = config.SpecializeCharmRepo(repo, r.conf)
+	if url.Schema != "cs" {
+		return nil, noChannel, nil, nil, errors.Errorf("unknown schema for charm URL %q", url)
+	}
+	charmStore := config.SpecializeCharmRepo(r.store, r.conf).(*charmrepo.CharmStore)
 
-		resultUrl, supportedSeries, err := repo.Resolve(url)
-		if err != nil {
-			return nil, noChannel, nil, nil, errors.Trace(err)
-		}
-		return resultUrl, noChannel, supportedSeries, repo, nil
-	default:
-		return nil, noChannel, nil, nil, errors.Errorf("unknown schema for charm reference %q", urlStr)
+	resultUrl, channel, supportedSeries, err := charmStore.ResolveWithChannel(url)
+	if err != nil {
+		return nil, noChannel, nil, nil, errors.Trace(err)
 	}
->>>>>>> d59d13e0
+	return resultUrl, channel, supportedSeries, charmStore, nil
 }
 
 // TODO(ericsnow) Return charmstore.CharmID from addCharmFromURL()?
@@ -167,58 +106,20 @@
 // given charm URL to state. For non-public charm URLs, this function also
 // handles the macaroon authorization process using the given csClient.
 // The resulting charm URL of the added charm is displayed on stdout.
-<<<<<<< HEAD
-func addCharmFromURL(client *api.Client, curl *charm.URL, csclient *csClient) (*charm.URL, error) {
-	if err := client.AddCharm(curl); err != nil {
+func addCharmFromURL(client *api.Client, curl *charm.URL, channel csparams.Channel, csClient *csclient.Client) (*charm.URL, *macaroon.Macaroon, error) {
+	var csMac *macaroon.Macaroon
+	if err := client.AddCharm(curl, channel); err != nil {
 		if !params.IsCodeUnauthorized(err) {
-			return nil, errors.Trace(err)
-=======
-//
-// The repo holds the charm repository associated with with the URL
-// by resolveCharmStoreEntityURL.
-func addCharmFromURL(client *api.Client, curl *charm.URL, channel csparams.Channel, repo charmrepo.Interface) (*charm.URL, *macaroon.Macaroon, error) {
-	var csMac *macaroon.Macaroon
-	switch curl.Schema {
-	case "local":
-		ch, err := repo.Get(curl)
+			return nil, nil, errors.Trace(err)
+		}
+		m, err := authorizeCharmStoreEntity(csClient, curl)
 		if err != nil {
-			return nil, nil, err
->>>>>>> d59d13e0
+			return nil, nil, maybeTermsAgreementError(err)
 		}
-		m, err := csclient.authorize(curl)
-		if err != nil {
-<<<<<<< HEAD
-			return nil, maybeTermsAgreementError(err)
+		if err := client.AddCharmWithAuthorization(curl, channel, m); err != nil {
+			return nil, nil, errors.Trace(err)
 		}
-		if err := client.AddCharmWithAuthorization(curl, m); err != nil {
-			return nil, errors.Trace(err)
-		}
-=======
-			return nil, nil, err
-		}
-		curl = stateCurl
-	case "cs":
-		repo, ok := repo.(*charmrepo.CharmStore)
-		if !ok {
-			return nil, nil, errors.Errorf("(cannot happen) cs-schema URL with unexpected repo type %T", repo)
-		}
-		csClient := repo.Client()
-		if err := client.AddCharm(curl, channel); err != nil {
-			if !params.IsCodeUnauthorized(err) {
-				return nil, nil, errors.Trace(err)
-			}
-			m, err := authorizeCharmStoreEntity(csClient, curl)
-			if err != nil {
-				return nil, nil, maybeTermsAgreementError(err)
-			}
-			if err := client.AddCharmWithAuthorization(curl, channel, m); err != nil {
-				return nil, nil, errors.Trace(err)
-			}
-			csMac = m
-		}
-	default:
-		return nil, nil, fmt.Errorf("unsupported charm URL schema: %q", curl.Schema)
->>>>>>> d59d13e0
+		csMac = m
 	}
 	return curl, csMac, nil
 }
