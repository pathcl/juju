--- conflicted
+++ resolved
@@ -44,12 +44,7 @@
 }
 
 func (c *SetCommand) Init(args []string) error {
-<<<<<<< HEAD
-	err := c.EnvCommandBase.Init()
-	if err != nil {
-=======
 	if err := c.EnvCommandBase.EnsureEnvName(); err != nil {
->>>>>>> d9bb9d9b
 		return err
 	}
 	if len(args) == 0 || len(strings.Split(args[0], "=")) > 1 {
