package server

import (
	"encoding/json"
	"fmt"
	"launchpad.net/gnuflag"
	"launchpad.net/juju/go/cmd"
)

// ConfigGetCommand implements the config-get command.
type ConfigGetCommand struct {
	ctx *Context
	out resultWriter
	Key string
}

// checkContext checks that the command has non-zero state and local unit name.
func (c *ConfigGetCommand) checkContext() error {
	if c.ctx.State == nil {
		return fmt.Errorf("context %s cannot access state", c.ctx.Id)
	}
	if c.ctx.LocalUnitName == "" {
		return fmt.Errorf("context %s is not attached to a unit", c.ctx.Id)
	}
	return nil
}

var purpose = "print service configuration"
var doc = "If a key is given, only the value for that key will be printed"

func (c *ConfigGetCommand) Info() *cmd.Info {
	return &cmd.Info{"config-get", "[<key>]", purpose, doc}
}

func (c *ConfigGetCommand) Init(f *gnuflag.FlagSet, args []string) error {
	c.out.addFlags(f, "smart", converters{
		"smart": convertSmart,
		"json":  json.Marshal,
	})
	if err := f.Parse(true, args); err != nil {
		return err
	}
	args = f.Args()
	if args == nil {
		return nil
	}
	c.Key = args[0]
	return cmd.CheckEmpty(args[1:])
}

<<<<<<< HEAD
// Run retrieves the requested information and writes it out.
=======
>>>>>>> 35ec8aea
func (c *ConfigGetCommand) Run(ctx *cmd.Context) error {
	unit, err := c.ctx.State.Unit(c.ctx.LocalUnitName)
	if err != nil {
		return err
	}
	service, err := c.ctx.State.Service(unit.ServiceName())
	if err != nil {
		return err
	}
	conf, err := service.Config()
	if err != nil {
		return err
	}
	var value interface{}
	if c.Key == "" {
		value = conf.Map()
	} else {
		value, _ = conf.Get(c.Key)
	}
<<<<<<< HEAD
	return c.out.write(ctx, value)
=======
	// TODO --format ( = "smart")
	fmt.Fprintln(ctx.Stdout, value)
	return nil
>>>>>>> 35ec8aea
}<|MERGE_RESOLUTION|>--- conflicted
+++ resolved
@@ -48,10 +48,6 @@
 	return cmd.CheckEmpty(args[1:])
 }
 
-<<<<<<< HEAD
-// Run retrieves the requested information and writes it out.
-=======
->>>>>>> 35ec8aea
 func (c *ConfigGetCommand) Run(ctx *cmd.Context) error {
 	unit, err := c.ctx.State.Unit(c.ctx.LocalUnitName)
 	if err != nil {
@@ -71,11 +67,5 @@
 	} else {
 		value, _ = conf.Get(c.Key)
 	}
-<<<<<<< HEAD
 	return c.out.write(ctx, value)
-=======
-	// TODO --format ( = "smart")
-	fmt.Fprintln(ctx.Stdout, value)
-	return nil
->>>>>>> 35ec8aea
 }