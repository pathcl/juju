--- conflicted
+++ resolved
@@ -212,11 +212,7 @@
 	c.Assert(agent.Password(newCfg), gc.Not(gc.Equals), testing.DefaultMongoPassword)
 	info, ok := cfg.MongoInfo()
 	c.Assert(ok, jc.IsTrue)
-<<<<<<< HEAD
-	st1, err := state.Open(newCfg.Environment(), info, mongo.DialOpts{}, environs.NewStatePolicy())
-=======
-	st1, err := state.Open(info, mongo.DefaultDialOpts(), environs.NewStatePolicy())
->>>>>>> c5da520b
+	st1, err := state.Open(newCfg.Environment(), info, mongo.DefaultDialOpts(), environs.NewStatePolicy())
 	c.Assert(err, jc.ErrorIsNil)
 	defer st1.Close()
 }
@@ -333,11 +329,7 @@
 		Tag:      nil, // admin user
 		Password: password,
 	}
-<<<<<<< HEAD
-	st, err := state.Open(environTag, info, mongo.DialOpts{}, environs.NewStatePolicy())
-=======
-	st, err := state.Open(info, mongo.DefaultDialOpts(), environs.NewStatePolicy())
->>>>>>> c5da520b
+	st, err := state.Open(environTag, info, mongo.DefaultDialOpts(), environs.NewStatePolicy())
 	c.Assert(err, jc.ErrorIsNil)
 	defer st.Close()
 	_, err = st.Machine("0")
