--- conflicted
+++ resolved
@@ -17,17 +17,10 @@
 const (
 	format_1_16 = "format 1.16"
 	// Old environment variables that are now stored in agent config.
-<<<<<<< HEAD
-	JujuLxcBridge    = "JUJU_LXC_BRIDGE"
-	JujuProviderType = "JUJU_PROVIDER_TYPE"
-	JujuStorageDir   = "JUJU_STORAGE_DIR"
-	JujuStorageAddr  = "JUJU_STORAGE_ADDR"
-=======
 	jujuLxcBridge    = "JUJU_LXC_BRIDGE"
 	jujuProviderType = "JUJU_PROVIDER_TYPE"
 	jujuStorageDir   = "JUJU_STORAGE_DIR"
 	jujuStorageAddr  = "JUJU_STORAGE_ADDR"
->>>>>>> e7940e21
 )
 
 // formatter_1_16 is the formatter for the 1.16 format.
