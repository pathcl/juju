--- conflicted
+++ resolved
@@ -57,13 +57,8 @@
 	info.Password = password
 	opts := state.DefaultDialOpts()
 	st, err := state.Open(info, opts, environs.NewStatePolicy())
-<<<<<<< HEAD
 	if errors.IsUnauthorized(err) {
-		log.Noticef("juju: authorization error while connecting to state server; retrying")
-=======
-	if errors.IsUnauthorizedError(err) {
 		logger.Infof("authorization error while connecting to state server; retrying")
->>>>>>> d85d88f1
 		// We can't connect with the administrator password,;
 		// perhaps this was the first connection and the
 		// password has not been changed yet.
