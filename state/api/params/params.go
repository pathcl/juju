--- conflicted
+++ resolved
@@ -87,7 +87,6 @@
 	// future.
 }
 
-<<<<<<< HEAD
 // Delta holds details of a change to the environment.
 type Delta struct {
 	// If Removed is true, the entity has been removed;
@@ -203,9 +202,8 @@
 
 func (i *RelationInfo) EntityId() interface{} { return i.Key }
 func (i *RelationInfo) EntityKind() string    { return "relation" }
-=======
+
 // CharmInfo stores parameters for a CharmInfo call.
 type CharmInfo struct {
 	CharmURL string
-}
->>>>>>> 07c05754
+}