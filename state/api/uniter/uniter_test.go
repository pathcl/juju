// Copyright 2013 Canonical Ltd.
// Licensed under the AGPLv3, see LICENCE file for details.

package uniter_test

// TODO: Possibly split this into multiple *_test.go modules with
// separate suites, because it'll grow quite large.

import (
	stdtesting "testing"

	gc "launchpad.net/gocheck"

	"launchpad.net/juju-core/charm"
	"launchpad.net/juju-core/errors"
	"launchpad.net/juju-core/instance"
	"launchpad.net/juju-core/juju/testing"
	"launchpad.net/juju-core/state"
	"launchpad.net/juju-core/state/api"
	"launchpad.net/juju-core/state/api/params"
	"launchpad.net/juju-core/state/api/uniter"
	statetesting "launchpad.net/juju-core/state/testing"
	coretesting "launchpad.net/juju-core/testing"
	jc "launchpad.net/juju-core/testing/checkers"
)

func TestAll(t *stdtesting.T) {
	coretesting.MgoTestPackage(t)
}

type uniterSuite struct {
	testing.JujuConnSuite
	st        *api.State
	machine   *state.Machine
	service   *state.Service
	charm     *state.Charm
	stateUnit *state.Unit

	uniter *uniter.State
}

var _ = gc.Suite(&uniterSuite{})

func (s *uniterSuite) SetUpTest(c *gc.C) {
	s.JujuConnSuite.SetUpTest(c)

	// Create a machine, a service and add a unit so we can log in as
	// its agent.
	var err error
	s.machine, err = s.State.AddMachine("series", state.JobHostUnits)
	c.Assert(err, gc.IsNil)
	s.charm = s.AddTestingCharm(c, "wordpress")
	s.service, err = s.State.AddService("wordpress", s.charm)
	c.Assert(err, gc.IsNil)
	s.stateUnit, err = s.service.AddUnit()
	c.Assert(err, gc.IsNil)
	err = s.stateUnit.AssignToMachine(s.machine)
	c.Assert(err, gc.IsNil)
	err = s.stateUnit.SetPassword("password")
	c.Assert(err, gc.IsNil)
	s.st = s.OpenAPIAs(c, s.stateUnit.Tag(), "password")

	// Create the uniter API facade.
	s.uniter = s.st.Uniter()
	c.Assert(s.uniter, gc.NotNil)
}

func (s *uniterSuite) TearDownTest(c *gc.C) {
	err := s.st.Close()
	c.Assert(err, gc.IsNil)
	s.JujuConnSuite.TearDownTest(c)
}

func (s *uniterSuite) TestUnitAndUnitTag(c *gc.C) {
	apiUnit, err := s.uniter.Unit("unit-foo-42")
	c.Assert(err, gc.ErrorMatches, "permission denied")
	c.Assert(params.ErrCode(err), gc.Equals, params.CodeUnauthorized)
	c.Assert(apiUnit, gc.IsNil)

	apiUnit, err = s.uniter.Unit("unit-wordpress-0")
	c.Assert(err, gc.IsNil)
	c.Assert(apiUnit.Tag(), gc.Equals, "unit-wordpress-0")
}

func (s *uniterSuite) TestSetStatus(c *gc.C) {
	apiUnit, err := s.uniter.Unit("unit-wordpress-0")
	c.Assert(err, gc.IsNil)

	status, info, err := s.stateUnit.Status()
	c.Assert(err, gc.IsNil)
	c.Assert(status, gc.Equals, params.StatusPending)
	c.Assert(info, gc.Equals, "")

	err = apiUnit.SetStatus(params.StatusStarted, "blah")
	c.Assert(err, gc.IsNil)

	status, info, err = s.stateUnit.Status()
	c.Assert(err, gc.IsNil)
	c.Assert(status, gc.Equals, params.StatusStarted)
	c.Assert(info, gc.Equals, "blah")
}

func (s *uniterSuite) TestEnsureDead(c *gc.C) {
	c.Assert(s.stateUnit.Life(), gc.Equals, state.Alive)

	apiUnit, err := s.uniter.Unit("unit-wordpress-0")
	c.Assert(err, gc.IsNil)

	err = apiUnit.EnsureDead()
	c.Assert(err, gc.IsNil)

	err = s.stateUnit.Refresh()
	c.Assert(err, gc.IsNil)
	c.Assert(s.stateUnit.Life(), gc.Equals, state.Dead)

	err = apiUnit.EnsureDead()
	c.Assert(err, gc.IsNil)
	err = s.stateUnit.Refresh()
	c.Assert(err, gc.IsNil)
	c.Assert(s.stateUnit.Life(), gc.Equals, state.Dead)

	err = s.stateUnit.Remove()
	c.Assert(err, gc.IsNil)
	err = s.stateUnit.Refresh()
	c.Assert(err, jc.Satisfies, errors.IsNotFoundError)

	err = apiUnit.EnsureDead()
	c.Assert(err, gc.ErrorMatches, `unit "wordpress/0" not found`)
	c.Assert(params.ErrCode(err), gc.Equals, params.CodeNotFound)
}

func (s *uniterSuite) TestDestroy(c *gc.C) {
	c.Assert(s.stateUnit.Life(), gc.Equals, state.Alive)

	apiUnit, err := s.uniter.Unit("unit-wordpress-0")
	c.Assert(err, gc.IsNil)

	err = apiUnit.Destroy()
	c.Assert(err, gc.IsNil)

	err = s.stateUnit.Refresh()
	c.Assert(err, gc.ErrorMatches, `unit "wordpress/0" not found`)
}

func (s *uniterSuite) TestDestroyAllSubordinates(c *gc.C) {
	c.Assert(s.stateUnit.Life(), gc.Equals, state.Alive)

	apiUnit, err := s.uniter.Unit("unit-wordpress-0")
	c.Assert(err, gc.IsNil)

	// Call without subordinates - no change.
	err = apiUnit.DestroyAllSubordinates()
	c.Assert(err, gc.IsNil)

	// Add a couple of subordinates and try again.
	_, loggingSub := s.addRelatedService(c, "wordpress", "logging", s.stateUnit)
	_, monitoringSub := s.addRelatedService(c, "wordpress", "monitoring", s.stateUnit)
	c.Assert(loggingSub.Life(), gc.Equals, state.Alive)
	c.Assert(monitoringSub.Life(), gc.Equals, state.Alive)

	err = apiUnit.DestroyAllSubordinates()
	c.Assert(err, gc.IsNil)

	// Verify they got destroyed.
	err = loggingSub.Refresh()
	c.Assert(err, gc.IsNil)
	c.Assert(loggingSub.Life(), gc.Equals, state.Dying)
	err = monitoringSub.Refresh()
	c.Assert(err, gc.IsNil)
	c.Assert(monitoringSub.Life(), gc.Equals, state.Dying)
}

func (s *uniterSuite) TestRefresh(c *gc.C) {
	apiUnit, err := s.uniter.Unit("unit-wordpress-0")
	c.Assert(err, gc.IsNil)
	c.Assert(apiUnit.Life(), gc.Equals, params.Alive)

	err = apiUnit.EnsureDead()
	c.Assert(err, gc.IsNil)
	c.Assert(apiUnit.Life(), gc.Equals, params.Alive)

	err = apiUnit.Refresh()
	c.Assert(err, gc.IsNil)
	c.Assert(apiUnit.Life(), gc.Equals, params.Dead)
}

func (s *uniterSuite) TestWatch(c *gc.C) {
	apiUnit, err := s.uniter.Unit("unit-wordpress-0")
	c.Assert(err, gc.IsNil)
	c.Assert(apiUnit.Life(), gc.Equals, params.Alive)

	w, err := apiUnit.Watch()
	c.Assert(err, gc.IsNil)
	defer statetesting.AssertStop(c, w)
	wc := statetesting.NewNotifyWatcherC(c, s.BackingState, w)

	// Initial event.
	wc.AssertOneChange()

	// Change something other than the lifecycle and make sure it's
	// not detected.
	err = apiUnit.SetStatus(params.StatusStarted, "not really")
	c.Assert(err, gc.IsNil)
	wc.AssertNoChange()

	// Make the unit dead and check it's detected.
	err = apiUnit.EnsureDead()
	c.Assert(err, gc.IsNil)
	wc.AssertOneChange()

	statetesting.AssertStop(c, w)
	wc.AssertClosed()
}

func (s *uniterSuite) TestResolve(c *gc.C) {
	apiUnit, err := s.uniter.Unit("unit-wordpress-0")
	c.Assert(err, gc.IsNil)

	err = s.stateUnit.SetResolved(state.ResolvedRetryHooks)
	c.Assert(err, gc.IsNil)

	mode, err := apiUnit.Resolved()
	c.Assert(err, gc.IsNil)
	c.Assert(mode, gc.Equals, params.ResolvedRetryHooks)

	err = apiUnit.ClearResolved()
	c.Assert(err, gc.IsNil)

	mode, err = apiUnit.Resolved()
	c.Assert(err, gc.IsNil)
	c.Assert(mode, gc.Equals, params.ResolvedNone)
}

func (s *uniterSuite) TestIsPrincipal(c *gc.C) {
	apiUnit, err := s.uniter.Unit("unit-wordpress-0")
	c.Assert(err, gc.IsNil)

	ok, err := apiUnit.IsPrincipal()
	c.Assert(err, gc.IsNil)
	c.Assert(ok, jc.IsTrue)
}

func (s *uniterSuite) addRelation(c *gc.C, first, second string) *state.Relation {
	eps, err := s.State.InferEndpoints([]string{first, second})
	c.Assert(err, gc.IsNil)
	rel, err := s.State.AddRelation(eps...)
	c.Assert(err, gc.IsNil)
	return rel
}

func (s *uniterSuite) addRelatedService(c *gc.C, firstSvc, relatedSvc string, unit *state.Unit) (*state.Service, *state.Unit) {
	relatedService, err := s.State.AddService(relatedSvc, s.AddTestingCharm(c, relatedSvc))
	c.Assert(err, gc.IsNil)
	rel := s.addRelation(c, firstSvc, relatedSvc)
	relUnit, err := rel.Unit(unit)
	c.Assert(err, gc.IsNil)
	err = relUnit.EnterScope(nil)
	c.Assert(err, gc.IsNil)
	relatedUnit, err := relatedService.Unit(relatedSvc + "/0")
	c.Assert(err, gc.IsNil)
	return relatedService, relatedUnit
}

func (s *uniterSuite) TestHasSubordinates(c *gc.C) {
	apiUnit, err := s.uniter.Unit("unit-wordpress-0")
	c.Assert(err, gc.IsNil)

	found, err := apiUnit.HasSubordinates()
	c.Assert(err, gc.IsNil)
	c.Assert(found, jc.IsFalse)

	// Add a couple of subordinates and try again.
	s.addRelatedService(c, "wordpress", "logging", s.stateUnit)
	s.addRelatedService(c, "wordpress", "monitoring", s.stateUnit)

	found, err = apiUnit.HasSubordinates()
	c.Assert(err, gc.IsNil)
	c.Assert(found, jc.IsTrue)
}

func (s *uniterSuite) TestGetSetPublicAddress(c *gc.C) {
	apiUnit, err := s.uniter.Unit("unit-wordpress-0")
	c.Assert(err, gc.IsNil)

	address, err := apiUnit.PublicAddress()
	c.Assert(err, gc.ErrorMatches, `"unit-wordpress-0" has no public address set`)

	err = apiUnit.SetPublicAddress("1.2.3.4")
	c.Assert(err, gc.IsNil)

	address, err = apiUnit.PublicAddress()
	c.Assert(err, gc.IsNil)
	c.Assert(address, gc.Equals, "1.2.3.4")
}

func (s *uniterSuite) TestGetSetPrivateAddress(c *gc.C) {
	apiUnit, err := s.uniter.Unit("unit-wordpress-0")
	c.Assert(err, gc.IsNil)

	address, err := apiUnit.PrivateAddress()
	c.Assert(err, gc.ErrorMatches, `"unit-wordpress-0" has no private address set`)

	err = apiUnit.SetPrivateAddress("1.2.3.4")
	c.Assert(err, gc.IsNil)

	address, err = apiUnit.PrivateAddress()
	c.Assert(err, gc.IsNil)
	c.Assert(address, gc.Equals, "1.2.3.4")
}

func (s *uniterSuite) TestOpenClosePort(c *gc.C) {
	apiUnit, err := s.uniter.Unit("unit-wordpress-0")
	c.Assert(err, gc.IsNil)

	ports := s.stateUnit.OpenedPorts()
	c.Assert(ports, gc.HasLen, 0)

	err = apiUnit.OpenPort("foo", 1234)
	c.Assert(err, gc.IsNil)
	err = apiUnit.OpenPort("bar", 4321)
	c.Assert(err, gc.IsNil)

	err = s.stateUnit.Refresh()
	c.Assert(err, gc.IsNil)
	ports = s.stateUnit.OpenedPorts()
	// OpenedPorts returns a sorted slice.
	c.Assert(ports, gc.DeepEquals, []instance.Port{
		{Protocol: "bar", Number: 4321},
		{Protocol: "foo", Number: 1234},
	})

	err = apiUnit.ClosePort("bar", 4321)
	c.Assert(err, gc.IsNil)

	err = s.stateUnit.Refresh()
	c.Assert(err, gc.IsNil)
	ports = s.stateUnit.OpenedPorts()
	// OpenedPorts returns a sorted slice.
	c.Assert(ports, gc.DeepEquals, []instance.Port{
		{Protocol: "foo", Number: 1234},
	})

	err = apiUnit.ClosePort("foo", 1234)
	c.Assert(err, gc.IsNil)

	err = s.stateUnit.Refresh()
	c.Assert(err, gc.IsNil)
	ports = s.stateUnit.OpenedPorts()
	c.Assert(ports, gc.HasLen, 0)
}

func (s *uniterSuite) TestGetSetCharmURL(c *gc.C) {
	apiUnit, err := s.uniter.Unit("unit-wordpress-0")
	c.Assert(err, gc.IsNil)

	// No charm URL set yet.
	curl, ok := s.stateUnit.CharmURL()
	c.Assert(curl, gc.IsNil)
	c.Assert(ok, jc.IsFalse)

	// Now check the same through the API.
<<<<<<< HEAD
	curl, err = apiUnit.CharmURL()
	c.Assert(err, gc.IsNil)
	c.Assert(curl, gc.IsNil)
=======
	curl, err = unit.CharmURL()
	c.Assert(err, gc.ErrorMatches, `"unit-wordpress-0" has no charm url set`)
>>>>>>> b7a7e667

	err = apiUnit.SetCharmURL(s.charm.URL())
	c.Assert(err, gc.IsNil)

	curl, err = apiUnit.CharmURL()
	c.Assert(err, gc.IsNil)
	c.Assert(curl, gc.NotNil)
	c.Assert(curl.String(), gc.Equals, s.charm.String())
}

func (s *uniterSuite) TestConfigSettings(c *gc.C) {
	apiUnit, err := s.uniter.Unit("unit-wordpress-0")
	c.Assert(err, gc.IsNil)

	// Make sure ConfigSettings returns an error when
	// no charm URL is set, as its state counterpart does.
	settings, err := apiUnit.ConfigSettings()
	c.Assert(err, gc.ErrorMatches, "unit charm not set")

	// Now set the charm and try again.
	err = apiUnit.SetCharmURL(s.charm.URL())
	c.Assert(err, gc.IsNil)

	settings, err = apiUnit.ConfigSettings()
	c.Assert(err, gc.IsNil)
	c.Assert(settings, gc.DeepEquals, charm.Settings{
		"blog-title": "My Title",
	})

	// Update the config and check we get the changes on the next call.
	err = s.service.UpdateConfigSettings(charm.Settings{
		"blog-title": "superhero paparazzi",
	})
	c.Assert(err, gc.IsNil)

	settings, err = apiUnit.ConfigSettings()
	c.Assert(err, gc.IsNil)
	c.Assert(settings, gc.DeepEquals, charm.Settings{
		"blog-title": "superhero paparazzi",
	})
}

func (s *uniterSuite) TestWatchConfigSettings(c *gc.C) {
	apiUnit, err := s.uniter.Unit("unit-wordpress-0")
	c.Assert(err, gc.IsNil)
	c.Assert(apiUnit.Life(), gc.Equals, params.Alive)

	// Make sure WatchConfigSettings returns an error when
	// no charm URL is set, as its state counterpart does.
	w, err := apiUnit.WatchConfigSettings()
	c.Assert(err, gc.ErrorMatches, "unit charm not set")

	// Now set the charm and try again.
	err = apiUnit.SetCharmURL(s.charm.URL())
	c.Assert(err, gc.IsNil)

	w, err = apiUnit.WatchConfigSettings()
	defer statetesting.AssertStop(c, w)
	wc := statetesting.NewNotifyWatcherC(c, s.BackingState, w)

	// Initial event.
	wc.AssertOneChange()

	// Update config a couple of times, check a single event.
	err = s.service.UpdateConfigSettings(charm.Settings{
		"blog-title": "superhero paparazzi",
	})
	c.Assert(err, gc.IsNil)
	err = s.service.UpdateConfigSettings(charm.Settings{
		"blog-title": "sauceror central",
	})
	c.Assert(err, gc.IsNil)
	wc.AssertOneChange()

	// Non-change is not reported.
	err = s.service.UpdateConfigSettings(charm.Settings{
		"blog-title": "sauceror central",
	})
	c.Assert(err, gc.IsNil)
	wc.AssertNoChange()

	// NOTE: This test is not as exhaustive as the one in state,
	// because the watcher is already tested there. Here we just
	// ensure we get the events when we expect them and don't get
	// them when they're not expected.

	statetesting.AssertStop(c, w)
	wc.AssertClosed()
}<|MERGE_RESOLUTION|>--- conflicted
+++ resolved
@@ -359,14 +359,8 @@
 	c.Assert(ok, jc.IsFalse)
 
 	// Now check the same through the API.
-<<<<<<< HEAD
 	curl, err = apiUnit.CharmURL()
-	c.Assert(err, gc.IsNil)
-	c.Assert(curl, gc.IsNil)
-=======
-	curl, err = unit.CharmURL()
 	c.Assert(err, gc.ErrorMatches, `"unit-wordpress-0" has no charm url set`)
->>>>>>> b7a7e667
 
 	err = apiUnit.SetCharmURL(s.charm.URL())
 	c.Assert(err, gc.IsNil)
