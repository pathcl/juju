--- conflicted
+++ resolved
@@ -33,11 +33,7 @@
 
 // Refresh updates the cached local copy of the unit's data.
 func (u *Unit) Refresh() error {
-<<<<<<< HEAD
-	life, err := common.Life(u.st.facade, u.tag)
-=======
-	life, err := u.st.life(u.tag.String())
->>>>>>> 4edf856f
+	life, err := common.Life(u.st.facade, u.tag.String())
 	if err != nil {
 		return err
 	}
@@ -47,27 +43,7 @@
 
 // Watch returns a watcher for observing changes to the unit.
 func (u *Unit) Watch() (watcher.NotifyWatcher, error) {
-<<<<<<< HEAD
-	var results params.NotifyWatchResults
-	args := params.Entities{
-		Entities: []params.Entity{{Tag: u.tag}},
-	}
-	err := u.st.facade.FacadeCall("Watch", args, &results)
-	if err != nil {
-		return nil, err
-	}
-	if len(results.Results) != 1 {
-		return nil, fmt.Errorf("expected 1 result, got %d", len(results.Results))
-	}
-	result := results.Results[0]
-	if result.Error != nil {
-		return nil, result.Error
-	}
-	w := watcher.NewNotifyWatcher(u.st.facade.RawAPICaller(), result)
-	return w, nil
-=======
-	return common.Watch(u.st.caller, firewallerFacade, u.tag.String())
->>>>>>> 4edf856f
+	return common.Watch(u.st.facade, u.tag.String())
 }
 
 // Service returns the service.
