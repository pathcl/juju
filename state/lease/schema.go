// Copyright 2015 Canonical Ltd.
// Licensed under the AGPLv3, see LICENCE file for details.

package lease

import (
	"fmt"
	"strings"
	"time"

	"github.com/juju/errors"

	"github.com/juju/juju/core/lease"
)

// These constants define the field names and type values used by documents in
// a lease collection. They *must* remain in sync with the bson marshalling
// annotations in leaseDoc and clockDoc.
const (
	// fieldType and fieldNamespace identify the Type and Namespace fields in
	// both leaseDoc and clockDoc.
	fieldType      = "type"
	fieldNamespace = "namespace"

	// typeLease and typeClock are the acceptable values for fieldType.
	typeLease = "lease"
	typeClock = "clock"

	// fieldLease* identify the fields in a leaseDoc.
	fieldLeaseName   = "name"
	fieldLeaseHolder = "holder"
	fieldLeaseExpiry = "expiry"
	fieldLeaseWriter = "writer"

	// fieldClock* identify the fields in a clockDoc.
	fieldClockWriters = "writers"
)

// toInt64 converts a local time.Time into a database value that doesn't
// silently lose precision.
func toInt64(t time.Time) int64 {
	return t.UnixNano()
}

// toTime converts a toInt64 result, as loaded from the db, back to a time.Time.
func toTime(v int64) time.Time {
	return time.Unix(0, v)
}

// leaseDocId returns the _id for the document holding details of the supplied
// namespace and lease.
func leaseDocId(namespace, lease string) string {
	return fmt.Sprintf("%s#%s#%s#", typeLease, namespace, lease)
}

// leaseDoc is used to serialise lease entries.
type leaseDoc struct {
	// Id is always "<Type>#<Namespace>#<Name>#", and <Type> is always "lease",
	// so that we can extract useful information from a stream of watcher events
	// without incurring extra DB hits.
	// Apart from checking validity on load, though, there's little reason
	// to use Id elsewhere; Namespace and Name are the sources of truth.
	Id        string `bson:"_id"`
	Type      string `bson:"type"`
	Namespace string `bson:"namespace"`
	Name      string `bson:"name"`

<<<<<<< HEAD
	// ModelUUID exists because state.multiModelRunner can't handle structs
	// without `bson:"model-uuid"` fields. It's not necessary for the logic
	// in this package, though.
	ModelUUID string `bson:"model-uuid"`

=======
>>>>>>> 1cb8f03c
	// Holder, Expiry, and Writer map directly to entry.
	Holder string `bson:"holder"`
	Expiry int64  `bson:"expiry"`
	Writer string `bson:"writer"`
}

// validate returns an error if any fields are invalid or inconsistent.
func (doc leaseDoc) validate() error {
	if doc.Type != typeLease {
		return errors.Errorf("invalid type %q", doc.Type)
	}
	// state.multiModelRunner prepends environ ids in our documents, and
	// state.modelStateCollection does not strip them out.
	if !strings.HasSuffix(doc.Id, leaseDocId(doc.Namespace, doc.Name)) {
		return errors.Errorf("inconsistent _id")
	}
	if err := lease.ValidateString(doc.Holder); err != nil {
		return errors.Annotatef(err, "invalid holder")
	}
	if doc.Expiry == 0 {
		return errors.Errorf("invalid expiry")
	}
	if err := lease.ValidateString(doc.Writer); err != nil {
		return errors.Annotatef(err, "invalid writer")
	}
	return nil
}

// entry returns the lease name and an entry corresponding to the document. If
// the document cannot be validated, it returns an error.
func (doc leaseDoc) entry() (string, entry, error) {
	if err := doc.validate(); err != nil {
		return "", entry{}, errors.Trace(err)
	}
	entry := entry{
		holder: doc.Holder,
		expiry: toTime(doc.Expiry),
		writer: doc.Writer,
	}
	return doc.Name, entry, nil
}

// newLeaseDoc returns a valid lease document encoding the supplied lease and
// entry in the supplied namespace, or an error.
func newLeaseDoc(namespace, name string, entry entry) (*leaseDoc, error) {
	doc := &leaseDoc{
		Id:        leaseDocId(namespace, name),
		Type:      typeLease,
		Namespace: namespace,
		Name:      name,
		Holder:    entry.holder,
		Expiry:    toInt64(entry.expiry),
		Writer:    entry.writer,
	}
	if err := doc.validate(); err != nil {
		return nil, errors.Trace(err)
	}
	return doc, nil
}

// clockDocId returns the _id for the document holding clock skew information
// for clients that have written in the supplied namespace.
func clockDocId(namespace string) string {
	return fmt.Sprintf("%s#%s#", typeClock, namespace)
}

// clockDoc is used to synchronise clients.
type clockDoc struct {
	// Id is always "<Type>#<Namespace>#", and <Type> is always "clock", for
	// consistency with leaseDoc and ease of querying within the collection.
	Id        string `bson:"_id"`
	Type      string `bson:"type"`
	Namespace string `bson:"namespace"`

<<<<<<< HEAD
	// ModelUUID exists because state.multiModelRunner can't handle structs
	// without `bson:"model-uuid"` fields. It's not necessary for the logic
	// in this package, though.
	ModelUUID string `bson:"model-uuid"`

	// Writers holds a the latest acknowledged time for every known client.
=======
	// Writers holds the latest acknowledged time for every known client.
>>>>>>> 1cb8f03c
	Writers map[string]int64 `bson:"writers"`
}

// validate returns an error if any fields are invalid or inconsistent.
func (doc clockDoc) validate() error {
	if doc.Type != typeClock {
		return errors.Errorf("invalid type %q", doc.Type)
	}
	// state.multiModelRunner prepends environ ids in our documents, and
	// state.modelStateCollection does not strip them out.
	if !strings.HasSuffix(doc.Id, clockDocId(doc.Namespace)) {
		return errors.Errorf("inconsistent _id")
	}
	for writer, written := range doc.Writers {
		if written == 0 {
			return errors.Errorf("invalid time for writer %q", writer)
		}
	}
	return nil
}

// skews returns clock skew information for all writers recorded in the
// document, given that the document was read between the supplied local
// times. It will return an error if the clock document is not valid, or
// if the times don't make sense.
func (doc clockDoc) skews(beginning, end time.Time) (map[string]Skew, error) {
	if err := doc.validate(); err != nil {
		return nil, errors.Trace(err)
	}
	// beginning is expected to be earlier than end.
	// If it isn't, it could be ntp rolling the clock back slowly, so we add
	// a little wiggle room here.
	if end.Before(beginning) {
		// A later time, subtract an earlier time will give a positive duration.
		difference := beginning.Sub(end)
		if difference > 10*time.Millisecond {
			return nil, errors.Errorf("end of read window preceded beginning (%s)", difference)

		}
		beginning = end
	}
	skews := make(map[string]Skew)
	for writer, written := range doc.Writers {
		skews[writer] = Skew{
			LastWrite: toTime(written),
			Beginning: beginning,
			End:       end,
		}
	}
	return skews, nil
}

// newClockDoc returns an empty clockDoc for the supplied namespace.
func newClockDoc(namespace string) (*clockDoc, error) {
	doc := &clockDoc{
		Id:        clockDocId(namespace),
		Type:      typeClock,
		Namespace: namespace,
		Writers:   make(map[string]int64),
	}
	if err := doc.validate(); err != nil {
		return nil, errors.Trace(err)
	}
	return doc, nil
}<|MERGE_RESOLUTION|>--- conflicted
+++ resolved
@@ -65,14 +65,6 @@
 	Namespace string `bson:"namespace"`
 	Name      string `bson:"name"`
 
-<<<<<<< HEAD
-	// ModelUUID exists because state.multiModelRunner can't handle structs
-	// without `bson:"model-uuid"` fields. It's not necessary for the logic
-	// in this package, though.
-	ModelUUID string `bson:"model-uuid"`
-
-=======
->>>>>>> 1cb8f03c
 	// Holder, Expiry, and Writer map directly to entry.
 	Holder string `bson:"holder"`
 	Expiry int64  `bson:"expiry"`
@@ -147,16 +139,7 @@
 	Type      string `bson:"type"`
 	Namespace string `bson:"namespace"`
 
-<<<<<<< HEAD
-	// ModelUUID exists because state.multiModelRunner can't handle structs
-	// without `bson:"model-uuid"` fields. It's not necessary for the logic
-	// in this package, though.
-	ModelUUID string `bson:"model-uuid"`
-
-	// Writers holds a the latest acknowledged time for every known client.
-=======
 	// Writers holds the latest acknowledged time for every known client.
->>>>>>> 1cb8f03c
 	Writers map[string]int64 `bson:"writers"`
 }
 
