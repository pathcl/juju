--- conflicted
+++ resolved
@@ -1322,8 +1322,6 @@
 	}
 }
 
-<<<<<<< HEAD
-=======
 func (s *suite) TestSuccessfulDestroyRelation(c *C) {
 	s.setUpScenario(c)
 	endpoints := []string{"wordpress", "logging"}
@@ -1349,9 +1347,6 @@
 	c.Assert(err, ErrorMatches, `relation "wordpress:db mysql:server" not found`)
 }
 
-// This test will be thrown away, at least in part, once the stub code in
-// state/megawatcher.go is implemented.
->>>>>>> 33f99306
 func (s *suite) TestClientWatchAll(c *C) {
 	// A very simple end-to-end test, because
 	// all the logic is tested elsewhere.
