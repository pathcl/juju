--- conflicted
+++ resolved
@@ -135,18 +135,10 @@
 	return st.runTransaction(ops)
 }
 
-<<<<<<< HEAD
 // ForEnviron returns a connection to mongo for the specified environment. The
 // connection uses the same credentials and policy as the existing connection.
 func (st *State) ForEnviron(env names.EnvironTag) (*State, error) {
-	newState, err := open(env, st.mongoInfo, mongo.DialOpts{}, st.policy)
-=======
-// ForEnviron returns a connection to mongo for the specified
-// environment. The connection uses the same credentials and policy as
-// the existing connection.
-func (st *State) ForEnviron(env names.EnvironTag) (*State, error) {
-	newState, err := open(st.mongoInfo, mongo.DefaultDialOpts(), st.policy)
->>>>>>> c5da520b
+	newState, err := open(env, st.mongoInfo, mongo.DefaultDialOpts(), st.policy)
 	if err != nil {
 		return nil, errors.Trace(err)
 	}
