// Copyright 2014 Canonical Ltd.
// Licensed under the AGPLv3, see LICENCE file for details.

package api

// facadeVersions lists the best version of facades that we know about. This
// will be used to pick out a default version for communication, given the list
// of known versions that the API server tells us it is capable of supporting.
// This map should be updated whenever the API server exposes a new version (so
// that the client will use it whenever it is available).
// New facades should start at 1.
// Facades that existed before versioning start at 0.
var facadeVersions = map[string]int{
	"Action":                       0,
	"Addresser":                    1,
	"Agent":                        1,
	"AllWatcher":                   0,
	"AllEnvWatcher":                1,
	"Annotations":                  1,
	"Backups":                      0,
	"Block":                        1,
	"Charms":                       1,
	"CharmRevisionUpdater":         0,
	"Cleaner":                      1,
	"Client":                       0,
	"CrossModelRelations":          1,
	"Deployer":                     0,
	"DiskManager":                  1,
	"EntityWatcher":                1,
	"Environment":                  0,
	"EnvironmentManager":           1,
	"FilesystemAttachmentsWatcher": 1,
	"Firewaller":                   1,
	"HighAvailability":             1,
	"ImageManager":                 1,
	"ImageMetadata":                1,
	"InstancePoller":               1,
	"KeyManager":                   0,
	"KeyUpdater":                   0,
	"LeadershipService":            1,
	"Logger":                       0,
	"MachineManager":               1,
	"Machiner":                     0,
	"MetricsManager":               0,
	"MeterStatus":                  1,
	"MetricsAdder":                 1,
	"Networker":                    0,
	"NotifyWatcher":                0,
	"OfferedServices":              1,
	"Pinger":                       0,
	"Provisioner":                  1,
	"Reboot":                       1,
	"RelationUnitsWatcher":         0,
	"RemoteRelations":              1,
	"Resumer":                      1,
	"Rsyslog":                      0,
<<<<<<< HEAD
	"Service":                      1,
	"ServiceOffers":                1,
	"ServiceRelationsWatcher":      1,
=======
	"Service":                      2,
>>>>>>> c35354b9
	"Storage":                      1,
	"Spaces":                       1,
	"Subnets":                      1,
	"StatusHistory":                1,
	"StorageProvisioner":           1,
	"StringsWatcher":               0,
	"SystemManager":                1,
	"Upgrader":                     0,
	"UnitAssigner":                 1,
	"Uniter":                       2,
	"UserManager":                  0,
	"VolumeAttachmentsWatcher":     1,
	"Undertaker":                   1,
}

// bestVersion tries to find the newest version in the version list that we can
// use.
func bestVersion(desiredVersion int, versions []int) int {
	best := 0
	for _, version := range versions {
		if version <= desiredVersion && version > best {
			best = version
		}
	}
	return best
}<|MERGE_RESOLUTION|>--- conflicted
+++ resolved
@@ -54,13 +54,9 @@
 	"RemoteRelations":              1,
 	"Resumer":                      1,
 	"Rsyslog":                      0,
-<<<<<<< HEAD
-	"Service":                      1,
+	"Service":                      2,
 	"ServiceOffers":                1,
 	"ServiceRelationsWatcher":      1,
-=======
-	"Service":                      2,
->>>>>>> c35354b9
 	"Storage":                      1,
 	"Spaces":                       1,
 	"Subnets":                      1,
