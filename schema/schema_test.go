--- conflicted
+++ resolved
@@ -165,7 +165,7 @@
 	sch := schema.List(schema.Int())
 	out, err := sch.Coerce([]int8{1, 2}, aPath)
 	c.Assert(err, IsNil)
-	c.Assert(out, DeepEquals, schema.ListType{int64(1), int64(2)})
+	c.Assert(out, DeepEquals, []interface{}{int64(1), int64(2)})
 
 	out, err = sch.Coerce(42, aPath)
 	c.Assert(out, IsNil)
@@ -184,7 +184,7 @@
 	sch := schema.Map(schema.String(), schema.Int())
 	out, err := sch.Coerce(map[string]interface{}{"a": 1, "b": int8(2)}, aPath)
 	c.Assert(err, IsNil)
-	c.Assert(out, DeepEquals, schema.MapType{"a": int64(1), "b": int64(2)})
+	c.Assert(out, DeepEquals, map[interface{}]interface{}{"a": int64(1), "b": int64(2)})
 
 	out, err = sch.Coerce(42, aPath)
 	c.Assert(out, IsNil)
@@ -208,14 +208,11 @@
 	c.Assert(err, ErrorMatches, `a: expected int, got true`)
 }
 
-<<<<<<< HEAD
-func assertFieldMap(c *C, sch schema.Checker) {
-=======
 func (s *S) TestStringMap(c *C) {
 	sch := schema.StringMap(schema.Int())
 	out, err := sch.Coerce(map[string]interface{}{"a": 1, "b": int8(2)}, aPath)
 	c.Assert(err, IsNil)
-	c.Assert(out, DeepEquals, schema.StringMapType{"a": int64(1), "b": int64(2)})
+	c.Assert(out, DeepEquals, map[string]interface{}{"a": int64(1), "b": int64(2)})
 
 	out, err = sch.Coerce(42, aPath)
 	c.Assert(out, IsNil)
@@ -239,17 +236,11 @@
 	c.Assert(err, ErrorMatches, `a: expected int, got true`)
 }
 
-func (s *S) TestFieldMap(c *C) {
-	fields := schema.Fields{
-		"a": schema.Const("A"),
-		"b": schema.Const("B"),
-	}
-	sch := schema.FieldMap(fields, schema.Optional{"b"})
-
->>>>>>> 30822e4a
+func assertFieldMap(c *C, sch schema.Checker) {
 	out, err := sch.Coerce(map[string]interface{}{"a": "A", "b": "B"}, aPath)
-	c.Assert(err, IsNil)
-	c.Assert(out, DeepEquals, schema.StringMapType{"a": "A", "b": "B"})
+
+	c.Assert(err, IsNil)
+	c.Assert(out, DeepEquals, map[string]interface{}{"a": "A", "b": "B"})
 
 	out, err = sch.Coerce(42, aPath)
 	c.Assert(out, IsNil)
@@ -270,7 +261,7 @@
 	// b is optional
 	out, err = sch.Coerce(map[string]interface{}{"a": "A"}, aPath)
 	c.Assert(err, IsNil)
-	c.Assert(out, DeepEquals, schema.StringMapType{"a": "A"})
+	c.Assert(out, DeepEquals, map[string]interface{}{"a": "A"})
 
 	// First path entry shouldn't have dots in an error message.
 	out, err = sch.Coerce(map[string]bool{"a": true}, nil)
@@ -288,7 +279,7 @@
 
 	out, err := sch.Coerce(map[string]interface{}{"a": "A", "b": "B", "c": "C"}, aPath)
 	c.Assert(err, IsNil)
-	c.Assert(out, DeepEquals, schema.MapType{"a": "A", "b": "B"})
+	c.Assert(out, DeepEquals, map[string]interface{}{"a": "A", "b": "B"})
 }
 
 func (s *S) TestStrictFieldMap(c *C) {
@@ -317,11 +308,11 @@
 
 	out, err := sch.Coerce(map[string]int{"type": 1, "a": 2}, aPath)
 	c.Assert(err, IsNil)
-	c.Assert(out, DeepEquals, schema.StringMapType{"type": 1, "a": 2})
+	c.Assert(out, DeepEquals, map[string]interface{}{"type": 1, "a": 2})
 
 	out, err = sch.Coerce(map[string]int{"type": 3, "b": 4}, aPath)
 	c.Assert(err, IsNil)
-	c.Assert(out, DeepEquals, schema.StringMapType{"type": 3, "b": 4})
+	c.Assert(out, DeepEquals, map[string]interface{}{"type": 3, "b": 4})
 
 	out, err = sch.Coerce(map[string]int{}, aPath)
 	c.Assert(out, IsNil)
