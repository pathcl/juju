--- conflicted
+++ resolved
@@ -85,13 +85,11 @@
 	SSHHostKeys() []SSHHostKey
 	AddSSHHostKey(SSHHostKeyArgs) SSHHostKey
 
-<<<<<<< HEAD
 	CloudImageMetadatas() []CloudImageMetadata
 	AddCloudImageMetadata(CloudImageMetadataArgs) CloudImageMetadata
-=======
+
 	Actions() []Action
 	AddAction(ActionArgs) Action
->>>>>>> e6a1fd5e
 
 	Sequences() map[string]int
 	SetSequence(name string, value int)
@@ -401,13 +399,8 @@
 	Keys() []string
 }
 
-<<<<<<< HEAD
 // CloudImageMetadata represents an IP cloudimagemetadata.
 type CloudImageMetadata interface {
-=======
-// Action represents an IP action.
-type Action interface {
->>>>>>> e6a1fd5e
 	Id() string
 	Receiver() string
 	Name() string
@@ -418,8 +411,20 @@
 	Results() map[string]interface{}
 	Status() string
 	Message() string
-<<<<<<< HEAD
-=======
+}
+
+// Action represents an IP action.
+type Action interface {
+	Id() string
+	Receiver() string
+	Name() string
+	Parameters() map[string]interface{}
+	Enqueued() time.Time
+	Started() time.Time
+	Completed() time.Time
+	Results() map[string]interface{}
+	Status() string
+	Message() string
 }
 
 // Volume represents a volume (disk, logical volume, etc.) in the model.
@@ -516,5 +521,4 @@
 	Size() uint64
 	// Count is the required number of storage instances.
 	Count() uint64
->>>>>>> e6a1fd5e
 }